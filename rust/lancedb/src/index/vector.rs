// Copyright 2023 Lance Developers.
//
// Licensed under the Apache License, Version 2.0 (the "License");
// you may not use this file except in compliance with the License.
// You may obtain a copy of the License at
//
//     http://www.apache.org/licenses/LICENSE-2.0
//
// Unless required by applicable law or agreed to in writing, software
// distributed under the License is distributed on an "AS IS" BASIS,
// WITHOUT WARRANTIES OR CONDITIONS OF ANY KIND, either express or implied.
// See the License for the specific language governing permissions and
// limitations under the License.

//! Vector indices are approximate indices that are used to find rows similar to
//! a query vector.  Vector indices speed up vector searches.
//!
//! Vector indices are only supported on fixed-size-list (tensor) columns of floating point
//! values
use std::cmp::max;

use lance::table::format::{Index, Manifest};

use crate::DistanceType;

pub struct VectorIndex {
    pub columns: Vec<String>,
    pub index_name: String,
    pub index_uuid: String,
}

impl VectorIndex {
    pub fn new_from_format(manifest: &Manifest, index: &Index) -> Self {
        let fields = index
            .fields
            .iter()
            .map(|i| manifest.schema.fields[*i as usize].name.clone())
            .collect();
        Self {
            columns: fields,
            index_name: index.name.clone(),
            index_uuid: index.uuid.to_string(),
        }
    }
}

<<<<<<< HEAD
#[derive(Debug, Deserialize)]
pub struct VectorIndexMetadata {
    pub metric_type: String,
    pub index_type: String,
}

#[derive(Debug, Deserialize)]
pub struct VectorIndexStatistics {
    pub num_indexed_rows: usize,
    pub num_unindexed_rows: usize,
    pub index_type: String,
    pub indices: Vec<VectorIndexMetadata>,
}

macro_rules! impl_distance_type_setter {
    () => {
        /// [DistanceType] to use to build the index.
        ///
        /// Default value is [DistanceType::L2].
        ///
        /// This is used when training the index to calculate the IVF partitions (vectors are
        /// grouped in partitions with similar vectors according to this distance type) and to
        /// calculate a subvector's code during quantization.
        ///
        /// The metric type used to train an index MUST match the metric type used to search the
        /// index.  Failure to do so will yield inaccurate results.
        pub fn distance_type(mut self, distance_type: DistanceType) -> Self {
            self.distance_type = distance_type;
            self
        }
    };
}

macro_rules! impl_ivf_params_setter {
    () => {
        /// The number of IVF partitions to create.
        ///
        /// This value should generally scale with the number of rows in the dataset.  By default
        /// the number of partitions is the square root of the number of rows.
        ///
        /// If this value is too large then the first part of the search (picking the right partition)
        /// will be slow.  If this value is too small then the second part of the search (searching
        /// within a partition) will be slow.
        pub fn num_partitions(mut self, num_partitions: u32) -> Self {
            self.num_partitions = Some(num_partitions);
            self
        }

        /// The rate used to calculate the number of training vectors for kmeans.
        ///
        /// When an IVF index is trained, we need to calculate partitions.  These are groups
        /// of vectors that are similar to each other.  To do this we use an algorithm called kmeans.
        ///
        /// Running kmeans on a large dataset can be slow.  To speed this up we run kmeans on a
        /// random sample of the data.  This parameter controls the size of the sample.  The total
        /// number of vectors used to train the index is `sample_rate * num_partitions`.
        ///
        /// Increasing this value might improve the quality of the index but in most cases the
        /// default should be sufficient.
        ///
        /// The default value is 256.
        pub fn sample_rate(mut self, sample_rate: u32) -> Self {
            self.sample_rate = sample_rate;
            self
        }

        /// Max iterations to train kmeans.
        ///
        /// When training an IVF index we use kmeans to calculate the partitions.  This parameter
        /// controls how many iterations of kmeans to run.
        ///
        /// Increasing this might improve the quality of the index but in most cases the parameter
        /// is unused because kmeans will converge with fewer iterations.  The parameter is only
        /// used in cases where kmeans does not appear to converge.  In those cases it is unlikely
        /// that setting this larger will lead to the index converging anyways.
        ///
        /// The default value is 50.
        pub fn max_iterations(mut self, max_iterations: u32) -> Self {
            self.max_iterations = max_iterations;
            self
        }
    };
}

macro_rules! impl_pq_params_setter {
    () => {
        /// Number of sub-vectors of PQ.
        ///
        /// This value controls how much the vector is compressed during the quantization step.
        /// The more sub vectors there are the less the vector is compressed.  The default is
        /// the dimension of the vector divided by 16.  If the dimension is not evenly divisible
        /// by 16 we use the dimension divded by 8.
        ///
        /// The above two cases are highly preferred.  Having 8 or 16 values per subvector allows
        /// us to use efficient SIMD instructions.
        ///
        /// If the dimension is not visible by 8 then we use 1 subvector.  This is not ideal and
        /// will likely result in poor performance.
        pub fn num_sub_vectors(mut self, num_sub_vectors: u32) -> Self {
            self.num_sub_vectors = Some(num_sub_vectors);
            self
        }
    };
}

macro_rules! impl_hnsw_params_setter {
    () => {
        /// The number of neighbors to select for each vector in the HNSW graph.
        /// This value controls the tradeoff between search speed and accuracy.
        /// The higher the value the more accurate the search but the slower it will be.
        /// The default value is 20.
        pub fn num_edges(mut self, m: u32) -> Self {
            self.m = m;
            self
        }

        /// The number of candidates to evaluate during the construction of the HNSW graph.
        /// This value controls the tradeoff between build speed and accuracy.
        /// The higher the value the more accurate the build but the slower it will be.
        /// This value should be set to a value that is not less than `ef` in the search phase.
        /// The default value is 300.
        pub fn ef_construction(mut self, ef_construction: u32) -> Self {
            self.ef_construction = ef_construction;
            self
        }
    };
}

=======
>>>>>>> def087fc
/// Builder for an IVF PQ index.
///
/// This index stores a compressed (quantized) copy of every vector.  These vectors
/// are grouped into partitions of similar vectors.  Each partition keeps track of
/// a centroid which is the average value of all vectors in the group.
///
/// During a query the centroids are compared with the query vector to find the closest
/// partitions.  The compressed vectors in these partitions are then searched to find
/// the closest vectors.
///
/// The compression scheme is called product quantization.  Each vector is divided into
/// subvectors and then each subvector is quantized into a small number of bits.  the
/// parameters `num_bits` and `num_subvectors` control this process, providing a tradeoff
/// between index size (and thus search speed) and index accuracy.
///
/// The partitioning process is called IVF and the `num_partitions` parameter controls how
/// many groups to create.
///
/// Note that training an IVF PQ index on a large dataset is a slow operation and
/// currently is also a memory intensive operation.
#[derive(Debug, Clone)]
pub struct IvfPqIndexBuilder {
    pub(crate) distance_type: DistanceType,

    // IVF
    pub(crate) num_partitions: Option<u32>,
    pub(crate) sample_rate: u32,
    pub(crate) max_iterations: u32,

    // PQ
    pub(crate) num_sub_vectors: Option<u32>,
}

impl Default for IvfPqIndexBuilder {
    fn default() -> Self {
        Self {
            distance_type: DistanceType::L2,
            num_partitions: None,
            num_sub_vectors: None,
            sample_rate: 256,
            max_iterations: 50,
        }
    }
}

impl IvfPqIndexBuilder {
    impl_distance_type_setter!();
    impl_ivf_params_setter!();
    impl_pq_params_setter!();
}

pub(crate) fn suggested_num_partitions(rows: usize) -> u32 {
    let num_partitions = (rows as f64).sqrt() as u32;
    max(1, num_partitions)
}

pub(crate) fn suggested_num_sub_vectors(dim: u32) -> u32 {
    if dim % 16 == 0 {
        // Should be more aggressive than this default.
        dim / 16
    } else if dim % 8 == 0 {
        dim / 8
    } else {
        log::warn!(
            "The dimension of the vector is not divisible by 8 or 16, \
                which may cause performance degradation in PQ"
        );
        1
    }
}

/// Builder for an IVF HNSW PQ index.
///
/// This index is a combination of IVF and HNSW.
/// The IVF part is the same as the IVF PQ index.
/// For each IVF partition, this builds a HNSW graph, the graph is used to
/// quickly find the closest vectors to a query vector.
///
/// The PQ (product quantizer) is used to compress the vectors as the same as IVF PQ.
#[derive(Debug, Clone)]
pub struct IvfHnswPqIndexBuilder {
    // IVF
    pub(crate) distance_type: DistanceType,
    pub(crate) num_partitions: Option<u32>,
    pub(crate) sample_rate: u32,
    pub(crate) max_iterations: u32,

    // HNSW
    pub(crate) m: u32,
    pub(crate) ef_construction: u32,

    // PQ
    pub(crate) num_sub_vectors: Option<u32>,
}

impl Default for IvfHnswPqIndexBuilder {
    fn default() -> Self {
        Self {
            distance_type: DistanceType::L2,
            num_partitions: None,
            num_sub_vectors: None,
            sample_rate: 256,
            max_iterations: 50,
            m: 20,
            ef_construction: 300,
        }
    }
}

impl IvfHnswPqIndexBuilder {
    impl_distance_type_setter!();
    impl_ivf_params_setter!();
    impl_hnsw_params_setter!();
    impl_pq_params_setter!();
}

/// Builder for an IVF_HNSW_SQ index.
///
/// This index is a combination of IVF and HNSW.
/// The IVF part is the same as the IVF PQ index.
/// For each IVF partition, this builds a HNSW graph, the graph is used to
/// quickly find the closest vectors to a query vector.
///
/// The SQ (scalar quantizer) is used to compress the vectors,
/// each vector is mapped to a 8-bit integer vector, 4x compression ratio for float32 vector.
#[derive(Debug, Clone)]
pub struct IvfHnswSqIndexBuilder {
    // IVF
    pub(crate) distance_type: DistanceType,
    pub(crate) num_partitions: Option<u32>,
    pub(crate) sample_rate: u32,
    pub(crate) max_iterations: u32,

    // HNSW
    pub(crate) m: u32,
    pub(crate) ef_construction: u32,
    // SQ
    // TODO add num_bits for SQ after it supports another num_bits besides 8
}

impl Default for IvfHnswSqIndexBuilder {
    fn default() -> Self {
        Self {
            distance_type: DistanceType::L2,
            num_partitions: None,
            sample_rate: 256,
            max_iterations: 50,
            m: 20,
            ef_construction: 300,
        }
    }
}

impl IvfHnswSqIndexBuilder {
    impl_distance_type_setter!();
    impl_ivf_params_setter!();
    impl_hnsw_params_setter!();
}<|MERGE_RESOLUTION|>--- conflicted
+++ resolved
@@ -44,7 +44,6 @@
     }
 }
 
-<<<<<<< HEAD
 #[derive(Debug, Deserialize)]
 pub struct VectorIndexMetadata {
     pub metric_type: String,
@@ -173,8 +172,6 @@
     };
 }
 
-=======
->>>>>>> def087fc
 /// Builder for an IVF PQ index.
 ///
 /// This index stores a compressed (quantized) copy of every vector.  These vectors
