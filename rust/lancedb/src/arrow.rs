--- conflicted
+++ resolved
@@ -128,8 +128,6 @@
     pub fn new(stream: S, schema: Arc<arrow_schema::Schema>) -> Self {
         Self { schema, stream }
     }
-<<<<<<< HEAD
-=======
 }
 #[cfg(feature = "polars")]
 /// An iterator of record batches formed from a Polars DataFrame.
@@ -297,5 +295,4 @@
             ]
         );
     }
->>>>>>> 9d2fb7d6
 }