// Copyright 2023 LanceDB Developers.
//
// Licensed under the Apache License, Version 2.0 (the "License");
// you may not use this file except in compliance with the License.
// You may obtain a copy of the License at
//
//     http://www.apache.org/licenses/LICENSE-2.0
//
// Unless required by applicable law or agreed to in writing, software
// distributed under the License is distributed on an "AS IS" BASIS,
// WITHOUT WARRANTIES OR CONDITIONS OF ANY KIND, either express or implied.
// See the License for the specific language governing permissions and
// limitations under the License.

//! LanceDB Database

use std::collections::HashMap;
use std::fs::create_dir_all;
use std::path::Path;
use std::sync::Arc;

use arrow_array::{RecordBatchIterator, RecordBatchReader};
use arrow_schema::SchemaRef;
use lance::dataset::{ReadParams, WriteMode};
use lance::io::{ObjectStore, ObjectStoreParams, WrappingObjectStore};
use object_store::{aws::AwsCredential, local::LocalFileSystem};
use snafu::prelude::*;

<<<<<<< HEAD
use crate::arrow::{BoxedRecordBatchReader, IntoArrow};
use crate::embeddings::{EmbeddingDefinition, EmbeddingRegistry, MemoryRegistry, WithEmbeddings};
=======
use crate::arrow::IntoArrow;
use crate::embeddings::{
    EmbeddingDefinition, EmbeddingFunction, EmbeddingRegistry, MemoryRegistry, WithEmbeddings,
};
>>>>>>> 9d2fb7d6
use crate::error::{CreateDirSnafu, Error, InvalidTableNameSnafu, Result};
use crate::io::object_store::MirroringObjectStoreWrapper;
use crate::table::{NativeTable, TableDefinition, WriteOptions};
use crate::utils::validate_table_name;
use crate::Table;

#[cfg(feature = "remote")]
use log::warn;

pub const LANCE_FILE_EXTENSION: &str = "lance";

pub type TableBuilderCallback = Box<dyn FnOnce(OpenTableBuilder) -> OpenTableBuilder + Send>;

/// Describes what happens when creating a table and a table with
/// the same name already exists
pub enum CreateTableMode {
    /// If the table already exists, an error is returned
    Create,
    /// If the table already exists, it is opened.  Any provided data is
    /// ignored.  The function will be passed an OpenTableBuilder to customize
    /// how the table is opened
    ExistOk(TableBuilderCallback),
    /// If the table already exists, it is overwritten
    Overwrite,
}

impl CreateTableMode {
    pub fn exist_ok(
        callback: impl FnOnce(OpenTableBuilder) -> OpenTableBuilder + Send + 'static,
    ) -> Self {
        Self::ExistOk(Box::new(callback))
    }
}

impl Default for CreateTableMode {
    fn default() -> Self {
        Self::Create
    }
}

/// Describes what happens when a vector either contains NaN or
/// does not have enough values
#[derive(Clone, Debug, Default)]
enum BadVectorHandling {
    /// An error is returned
    #[default]
    Error,
    #[allow(dead_code)] // https://github.com/lancedb/lancedb/issues/992
    /// The offending row is droppped
    Drop,
    #[allow(dead_code)] // https://github.com/lancedb/lancedb/issues/992
    /// The invalid/missing items are replaced by fill_value
    Fill(f32),
}

/// A builder for configuring a [`Connection::table_names`] operation
pub struct TableNamesBuilder {
    parent: Arc<dyn ConnectionInternal>,
    pub(crate) start_after: Option<String>,
    pub(crate) limit: Option<u32>,
}

impl TableNamesBuilder {
    fn new(parent: Arc<dyn ConnectionInternal>) -> Self {
        Self {
            parent,
            start_after: None,
            limit: None,
        }
    }

    /// If present, only return names that come lexicographically after the supplied
    /// value.
    ///
    /// This can be combined with limit to implement pagination by setting this to
    /// the last table name from the previous page.
    pub fn start_after(mut self, start_after: impl Into<String>) -> Self {
        self.start_after = Some(start_after.into());
        self
    }

    /// The maximum number of table names to return
    pub fn limit(mut self, limit: u32) -> Self {
        self.limit = Some(limit);
        self
    }

    /// Execute the table names operation
    pub async fn execute(self) -> Result<Vec<String>> {
        self.parent.clone().table_names(self).await
    }
}

pub struct NoData {}

impl IntoArrow for NoData {
    fn into_arrow(self) -> Result<Box<dyn arrow_array::RecordBatchReader + Send>> {
        unreachable!("NoData should never be converted to Arrow")
    }
}

/// A builder for configuring a [`Connection::create_table`] operation
pub struct CreateTableBuilder<const HAS_DATA: bool, T: IntoArrow> {
    parent: Arc<dyn ConnectionInternal>,
    pub(crate) name: String,
    pub(crate) data: Option<T>,
    pub(crate) mode: CreateTableMode,
    pub(crate) write_options: WriteOptions,
    pub(crate) table_definition: Option<TableDefinition>,
<<<<<<< HEAD
=======
    pub(crate) embeddings: Vec<(EmbeddingDefinition, Arc<dyn EmbeddingFunction>)>,
>>>>>>> 9d2fb7d6
}

// Builder methods that only apply when we have initial data
impl<T: IntoArrow> CreateTableBuilder<true, T> {
    fn new(parent: Arc<dyn ConnectionInternal>, name: String, data: T) -> Self {
        Self {
            parent,
            name,
            data: Some(data),
            mode: CreateTableMode::default(),
            write_options: WriteOptions::default(),
            table_definition: None,
<<<<<<< HEAD
=======
            embeddings: Vec::new(),
>>>>>>> 9d2fb7d6
        }
    }

    /// Apply the given write options when writing the initial data
    pub fn write_options(mut self, write_options: WriteOptions) -> Self {
        self.write_options = write_options;
        self
    }

    /// Execute the create table operation
    pub async fn execute(self) -> Result<Table> {
        let parent = self.parent.clone();
        let (data, builder) = self.extract_data()?;
        parent.do_create_table(builder, data).await
    }

    fn extract_data(
        mut self,
    ) -> Result<(
        Box<dyn RecordBatchReader + Send>,
        CreateTableBuilder<false, NoData>,
    )> {
        let data = self.data.take().unwrap().into_arrow()?;
        let builder = CreateTableBuilder::<false, NoData> {
            parent: self.parent,
            name: self.name,
            data: None,
            table_definition: self.table_definition,
            mode: self.mode,
            write_options: self.write_options,
            embeddings: self.embeddings,
        };
        Ok((data, builder))
    }

<<<<<<< HEAD
    pub fn add_embedding(
        mut self,
        definition: EmbeddingDefinition,
    ) -> Result<CreateTableBuilder<true, WithEmbeddings<BoxedRecordBatchReader>>> {
        let data = self.data.take().unwrap().into_arrow()?;

=======
    pub fn add_embedding(mut self, definition: EmbeddingDefinition) -> Result<Self> {
>>>>>>> 9d2fb7d6
        // Early verification of the embedding name
        let embedding_func = self
            .parent
            .embedding_registry()
            .get(&definition.embedding_name)
<<<<<<< HEAD
            .ok_or_else(|| Error::InvalidInput {
                message: format!(
                    "There is no embedding named {} in the connection's embeddings registry",
                    definition.embedding_name
                ),
            })?;

        let data = WithEmbeddings::new(data, embedding_func, definition.clone());

        let builder = CreateTableBuilder::<true, WithEmbeddings<BoxedRecordBatchReader>> {
            parent: self.parent,
            name: self.name,
            table_definition: Some(TableDefinition::new_from_schema(data.schema())),
            data: Some(data),
            mode: self.mode,
            write_options: self.write_options,
        };

        Ok(builder)
=======
            .ok_or_else(|| Error::EmbeddingFunctionNotFound {
                name: definition.embedding_name.to_string(),
                reason: "No embedding function found in the connection's embedding_registry"
                    .to_string(),
            })?;

        self.embeddings.push((definition, embedding_func));
        Ok(self)
>>>>>>> 9d2fb7d6
    }
}

// Builder methods that only apply when we do not have initial data
impl CreateTableBuilder<false, NoData> {
    fn new(parent: Arc<dyn ConnectionInternal>, name: String, schema: SchemaRef) -> Self {
        let table_definition = TableDefinition::new_from_schema(schema);
        Self {
            parent,
            name,
            data: None,
            table_definition: Some(table_definition),
            mode: CreateTableMode::default(),
            write_options: WriteOptions::default(),
            embeddings: Vec::new(),
        }
    }

    /// Execute the create table operation
    pub async fn execute(self) -> Result<Table> {
        self.parent.clone().do_create_empty_table(self).await
    }
}

impl<const HAS_DATA: bool, T: IntoArrow> CreateTableBuilder<HAS_DATA, T> {
    /// Set the mode for creating the table
    ///
    /// This controls what happens if a table with the given name already exists
    pub fn mode(mut self, mode: CreateTableMode) -> Self {
        self.mode = mode;
        self
    }

    /// Set an option for the storage layer.
    ///
    /// Options already set on the connection will be inherited by the table,
    /// but can be overridden here.
    ///
    /// See available options at <https://lancedb.github.io/lancedb/guides/storage/>
    pub fn storage_option(mut self, key: impl Into<String>, value: impl Into<String>) -> Self {
        let store_options = self
            .write_options
            .lance_write_params
            .get_or_insert(Default::default())
            .store_params
            .get_or_insert(Default::default())
            .storage_options
            .get_or_insert(Default::default());
        store_options.insert(key.into(), value.into());
        self
    }

    /// Set multiple options for the storage layer.
    ///
    /// Options already set on the connection will be inherited by the table,
    /// but can be overridden here.
    ///
    /// See available options at <https://lancedb.github.io/lancedb/guides/storage/>
    pub fn storage_options(
        mut self,
        pairs: impl IntoIterator<Item = (impl Into<String>, impl Into<String>)>,
    ) -> Self {
        let store_options = self
            .write_options
            .lance_write_params
            .get_or_insert(Default::default())
            .store_params
            .get_or_insert(Default::default())
            .storage_options
            .get_or_insert(Default::default());

        for (key, value) in pairs {
            store_options.insert(key.into(), value.into());
        }
        self
    }
}

#[derive(Clone, Debug)]
pub struct OpenTableBuilder {
    parent: Arc<dyn ConnectionInternal>,
    name: String,
    index_cache_size: u32,
    lance_read_params: Option<ReadParams>,
}

impl OpenTableBuilder {
    fn new(parent: Arc<dyn ConnectionInternal>, name: String) -> Self {
        Self {
            parent,
            name,
            index_cache_size: 256,
            lance_read_params: None,
        }
    }

    /// Set the size of the index cache, specified as a number of entries
    ///
    /// The default value is 256
    ///
    /// The exact meaning of an "entry" will depend on the type of index:
    /// * IVF - there is one entry for each IVF partition
    /// * BTREE - there is one entry for the entire index
    ///
    /// This cache applies to the entire opened table, across all indices.
    /// Setting this value higher will increase performance on larger datasets
    /// at the expense of more RAM
    pub fn index_cache_size(mut self, index_cache_size: u32) -> Self {
        self.index_cache_size = index_cache_size;
        self
    }

    /// Advanced parameters that can be used to customize table reads
    ///
    /// If set, these will take precedence over any overlapping `OpenTableOptions` options
    pub fn lance_read_params(mut self, params: ReadParams) -> Self {
        self.lance_read_params = Some(params);
        self
    }

    /// Set an option for the storage layer.
    ///
    /// Options already set on the connection will be inherited by the table,
    /// but can be overridden here.
    ///
    /// See available options at <https://lancedb.github.io/lancedb/guides/storage/>
    pub fn storage_option(mut self, key: impl Into<String>, value: impl Into<String>) -> Self {
        let storage_options = self
            .lance_read_params
            .get_or_insert(Default::default())
            .store_options
            .get_or_insert(Default::default())
            .storage_options
            .get_or_insert(Default::default());
        storage_options.insert(key.into(), value.into());
        self
    }

    /// Set multiple options for the storage layer.
    ///
    /// Options already set on the connection will be inherited by the table,
    /// but can be overridden here.
    ///
    /// See available options at <https://lancedb.github.io/lancedb/guides/storage/>
    pub fn storage_options(
        mut self,
        pairs: impl IntoIterator<Item = (impl Into<String>, impl Into<String>)>,
    ) -> Self {
        let storage_options = self
            .lance_read_params
            .get_or_insert(Default::default())
            .store_options
            .get_or_insert(Default::default())
            .storage_options
            .get_or_insert(Default::default());

        for (key, value) in pairs {
            storage_options.insert(key.into(), value.into());
        }
        self
    }

    /// Open the table
    pub async fn execute(self) -> Result<Table> {
        self.parent.clone().do_open_table(self).await
    }
}

#[async_trait::async_trait]
pub(crate) trait ConnectionInternal:
    Send + Sync + std::fmt::Debug + std::fmt::Display + 'static
{
    fn embedding_registry(&self) -> &dyn EmbeddingRegistry;
    async fn table_names(&self, options: TableNamesBuilder) -> Result<Vec<String>>;
    async fn do_create_table(
        &self,
        options: CreateTableBuilder<false, NoData>,
        data: Box<dyn RecordBatchReader + Send>,
    ) -> Result<Table>;
    async fn do_open_table(&self, options: OpenTableBuilder) -> Result<Table>;
    async fn drop_table(&self, name: &str) -> Result<()>;
    async fn drop_db(&self) -> Result<()>;

    async fn do_create_empty_table(
        &self,
        options: CreateTableBuilder<false, NoData>,
    ) -> Result<Table> {
        let batches = Box::new(RecordBatchIterator::new(
            vec![],
            options.table_definition.clone().unwrap().schema.clone(),
        ));
        self.do_create_table(options, batches).await
    }
}

/// A connection to LanceDB
#[derive(Clone)]
pub struct Connection {
    uri: String,
    internal: Arc<dyn ConnectionInternal>,
}

impl std::fmt::Display for Connection {
    fn fmt(&self, f: &mut std::fmt::Formatter<'_>) -> std::fmt::Result {
        write!(f, "{}", self.internal)
    }
}

impl Connection {
    /// Get the URI of the connection
    pub fn uri(&self) -> &str {
        self.uri.as_str()
    }

    /// Get the names of all tables in the database
    ///
    /// The names will be returned in lexicographical order (ascending)
    ///
    /// The parameters `page_token` and `limit` can be used to paginate the results
    pub fn table_names(&self) -> TableNamesBuilder {
        TableNamesBuilder::new(self.internal.clone())
    }

    /// Create a new table from data
    ///
    /// # Parameters
    ///
    /// * `name` - The name of the table
    /// * `initial_data` - The initial data to write to the table
    pub fn create_table<T: IntoArrow>(
        &self,
        name: impl Into<String>,
        initial_data: T,
    ) -> CreateTableBuilder<true, T> {
        CreateTableBuilder::<true, T>::new(self.internal.clone(), name.into(), initial_data)
    }

    /// Create an empty table with a given schema
    ///
    /// # Parameters
    ///
    /// * `name` - The name of the table
    /// * `schema` - The schema of the table
    pub fn create_empty_table(
        &self,
        name: impl Into<String>,
        schema: SchemaRef,
    ) -> CreateTableBuilder<false, NoData> {
        CreateTableBuilder::<false, NoData>::new(self.internal.clone(), name.into(), schema)
    }

    /// Open an existing table in the database
    ///
    /// # Arguments
    /// * `name` - The name of the table
    ///
    /// # Returns
    /// Created [`TableRef`], or [`Error::TableNotFound`] if the table does not exist.
    pub fn open_table(&self, name: impl Into<String>) -> OpenTableBuilder {
        OpenTableBuilder::new(self.internal.clone(), name.into())
    }

    /// Drop a table in the database.
    ///
    /// # Arguments
    /// * `name` - The name of the table to drop
    pub async fn drop_table(&self, name: impl AsRef<str>) -> Result<()> {
        self.internal.drop_table(name.as_ref()).await
    }

    /// Drop the database
    ///
    /// This is the same as dropping all of the tables
    pub async fn drop_db(&self) -> Result<()> {
        self.internal.drop_db().await
    }

<<<<<<< HEAD
=======
    /// Get the in-memory embedding registry.
    /// It's important to note that the embedding registry is not persisted across connections.
    /// So if a table contains embeddings, you will need to make sure that you are using a connection that has the same embedding functions registered
>>>>>>> 9d2fb7d6
    pub fn embedding_registry(&self) -> &dyn EmbeddingRegistry {
        self.internal.embedding_registry()
    }
}

#[derive(Debug)]
pub struct ConnectBuilder {
    /// Database URI
    ///
    /// ### Accpeted URI formats
    ///
    /// - `/path/to/database` - local database on file system.
    /// - `s3://bucket/path/to/database` or `gs://bucket/path/to/database` - database on cloud object store
    /// - `db://dbname` - LanceDB Cloud
    uri: String,

    /// LanceDB Cloud API key, required if using Lance Cloud
    api_key: Option<String>,
    /// LanceDB Cloud region, required if using Lance Cloud
    region: Option<String>,
    /// LanceDB Cloud host override, only required if using an on-premises Lance Cloud instance
    host_override: Option<String>,

    storage_options: HashMap<String, String>,

    /// The interval at which to check for updates from other processes.
    ///
    /// If None, then consistency is not checked. For performance
    /// reasons, this is the default. For strong consistency, set this to
    /// zero seconds. Then every read will check for updates from other
    /// processes. As a compromise, you can set this to a non-zero timedelta
    /// for eventual consistency. If more than that interval has passed since
    /// the last check, then the table will be checked for updates. Note: this
    /// consistency only applies to read operations. Write operations are
    /// always consistent.
    read_consistency_interval: Option<std::time::Duration>,
    embedding_registry: Option<Arc<dyn EmbeddingRegistry>>,
}

impl ConnectBuilder {
    /// Create a new [`ConnectOptions`] with the given database URI.
    pub fn new(uri: &str) -> Self {
        Self {
            uri: uri.to_string(),
            api_key: None,
            region: None,
            host_override: None,
            read_consistency_interval: None,
            storage_options: HashMap::new(),
            embedding_registry: None,
        }
    }

    pub fn api_key(mut self, api_key: &str) -> Self {
        self.api_key = Some(api_key.to_string());
        self
    }

    pub fn region(mut self, region: &str) -> Self {
        self.region = Some(region.to_string());
        self
    }

    pub fn host_override(mut self, host_override: &str) -> Self {
        self.host_override = Some(host_override.to_string());
        self
    }

    /// Provide a custom [`EmbeddingRegistry`] to use for this connection.
    pub fn embedding_registry(mut self, registry: Arc<dyn EmbeddingRegistry>) -> Self {
        self.embedding_registry = Some(registry);
        self
    }

    /// [`AwsCredential`] to use when connecting to S3.
    #[deprecated(note = "Pass through storage_options instead")]
    pub fn aws_creds(mut self, aws_creds: AwsCredential) -> Self {
        self.storage_options
            .insert("aws_access_key_id".into(), aws_creds.key_id.clone());
        self.storage_options
            .insert("aws_secret_access_key".into(), aws_creds.secret_key.clone());
        if let Some(token) = &aws_creds.token {
            self.storage_options
                .insert("aws_session_token".into(), token.clone());
        }
        self
    }

    /// Set an option for the storage layer.
    ///
    /// See available options at <https://lancedb.github.io/lancedb/guides/storage/>
    pub fn storage_option(mut self, key: impl Into<String>, value: impl Into<String>) -> Self {
        self.storage_options.insert(key.into(), value.into());
        self
    }

    /// Set multiple options for the storage layer.
    ///
    /// See available options at <https://lancedb.github.io/lancedb/guides/storage/>
    pub fn storage_options(
        mut self,
        pairs: impl IntoIterator<Item = (impl Into<String>, impl Into<String>)>,
    ) -> Self {
        for (key, value) in pairs {
            self.storage_options.insert(key.into(), value.into());
        }
        self
    }

    /// The interval at which to check for updates from other processes. This
    /// only affects LanceDB OSS.
    ///
    /// If left unset, consistency is not checked. For maximum read
    /// performance, this is the default. For strong consistency, set this to
    /// zero seconds. Then every read will check for updates from other processes.
    /// As a compromise, set this to a non-zero duration for eventual consistency.
    /// If more than that duration has passed since the last read, the read will
    /// check for updates from other processes.
    ///
    /// This only affects read operations. Write operations are always
    /// consistent.
    ///
    /// LanceDB Cloud uses eventual consistency under the hood, and is not
    /// currently configurable.
    pub fn read_consistency_interval(
        mut self,
        read_consistency_interval: std::time::Duration,
    ) -> Self {
        self.read_consistency_interval = Some(read_consistency_interval);
        self
    }

    #[cfg(feature = "remote")]
    fn execute_remote(self) -> Result<Connection> {
        let region = self.region.ok_or_else(|| Error::InvalidInput {
            message: "A region is required when connecting to LanceDb Cloud".to_string(),
        })?;
        let api_key = self.api_key.ok_or_else(|| Error::InvalidInput {
            message: "An api_key is required when connecting to LanceDb Cloud".to_string(),
        })?;
        warn!("The rust implementation of the remote client is not yet ready for use.");
        let internal = Arc::new(crate::remote::db::RemoteDatabase::try_new(
            &self.uri,
            &api_key,
            &region,
            self.host_override,
        )?);
        Ok(Connection {
            internal,
            uri: self.uri,
        })
    }

    #[cfg(not(feature = "remote"))]
    fn execute_remote(self) -> Result<Connection> {
        Err(Error::Runtime {
            message: "cannot connect to LanceDb Cloud unless the 'remote' feature is enabled"
                .to_string(),
        })
    }

    /// Establishes a connection to the database
    pub async fn execute(self) -> Result<Connection> {
        if self.uri.starts_with("db") {
            self.execute_remote()
        } else {
            let internal = Arc::new(Database::connect_with_options(&self).await?);
            Ok(Connection {
                internal,
                uri: self.uri,
            })
        }
    }
}

/// Connect to a LanceDB database.
///
/// # Arguments
///
/// * `uri` - URI where the database is located, can be a local directory, supported remote cloud storage,
///           or a LanceDB Cloud database.  See [ConnectOptions::uri] for a list of accepted formats
pub fn connect(uri: &str) -> ConnectBuilder {
    ConnectBuilder::new(uri)
}

#[derive(Debug)]
struct Database {
    object_store: ObjectStore,
    query_string: Option<String>,

    pub(crate) uri: String,
    pub(crate) base_path: object_store::path::Path,

    // the object store wrapper to use on write path
    pub(crate) store_wrapper: Option<Arc<dyn WrappingObjectStore>>,

    read_consistency_interval: Option<std::time::Duration>,

    // Storage options to be inherited by tables created from this connection
    storage_options: HashMap<String, String>,
    embedding_registry: Arc<dyn EmbeddingRegistry>,
}

impl std::fmt::Display for Database {
    fn fmt(&self, f: &mut std::fmt::Formatter<'_>) -> std::fmt::Result {
        write!(
            f,
            "NativeDatabase(uri={}, read_consistency_interval={})",
            self.uri,
            match self.read_consistency_interval {
                None => {
                    "None".to_string()
                }
                Some(duration) => {
                    format!("{}s", duration.as_secs_f64())
                }
            }
        )
    }
}

const LANCE_EXTENSION: &str = "lance";
const ENGINE: &str = "engine";
const MIRRORED_STORE: &str = "mirroredStore";

/// A connection to LanceDB
impl Database {
    async fn connect_with_options(options: &ConnectBuilder) -> Result<Self> {
        let uri = &options.uri;
        let parse_res = url::Url::parse(uri);

        // TODO: pass params regardless of OS
        match parse_res {
            Ok(url) if url.scheme().len() == 1 && cfg!(windows) => {
                Self::open_path(
                    uri,
                    options.read_consistency_interval,
                    options.embedding_registry.clone(),
                )
                .await
            }
            Ok(mut url) => {
                // iter thru the query params and extract the commit store param
                let mut engine = None;
                let mut mirrored_store = None;
                let mut filtered_querys = vec![];

                // WARNING: specifying engine is NOT a publicly supported feature in lancedb yet
                // THE API WILL CHANGE
                for (key, value) in url.query_pairs() {
                    if key == ENGINE {
                        engine = Some(value.to_string());
                    } else if key == MIRRORED_STORE {
                        if cfg!(windows) {
                            return Err(Error::NotSupported {
                                message: "mirrored store is not supported on windows".into(),
                            });
                        }
                        mirrored_store = Some(value.to_string());
                    } else {
                        // to owned so we can modify the url
                        filtered_querys.push((key.to_string(), value.to_string()));
                    }
                }

                // Filter out the commit store query param -- it's a lancedb param
                url.query_pairs_mut().clear();
                url.query_pairs_mut().extend_pairs(filtered_querys);
                // Take a copy of the query string so we can propagate it to lance
                let query_string = url.query().map(|s| s.to_string());
                // clear the query string so we can use the url as the base uri
                // use .set_query(None) instead of .set_query("") because the latter
                // will add a trailing '?' to the url
                url.set_query(None);

                let table_base_uri = if let Some(store) = engine {
                    static WARN_ONCE: std::sync::Once = std::sync::Once::new();
                    WARN_ONCE.call_once(|| {
                        log::warn!("Specifing engine is not a publicly supported feature in lancedb yet. THE API WILL CHANGE");
                    });
                    let old_scheme = url.scheme().to_string();
                    let new_scheme = format!("{}+{}", old_scheme, store);
                    url.to_string().replacen(&old_scheme, &new_scheme, 1)
                } else {
                    url.to_string()
                };

                let plain_uri = url.to_string();

                let storage_options = options.storage_options.clone();
                let os_params = ObjectStoreParams {
                    storage_options: Some(storage_options.clone()),
                    ..Default::default()
                };
                let (object_store, base_path) =
                    ObjectStore::from_uri_and_params(&plain_uri, &os_params).await?;
                if object_store.is_local() {
                    Self::try_create_dir(&plain_uri).context(CreateDirSnafu { path: plain_uri })?;
                }

                let write_store_wrapper = match mirrored_store {
                    Some(path) => {
                        let mirrored_store = Arc::new(LocalFileSystem::new_with_prefix(path)?);
                        let wrapper = MirroringObjectStoreWrapper::new(mirrored_store);
                        Some(Arc::new(wrapper) as Arc<dyn WrappingObjectStore>)
                    }
                    None => None,
                };

                let embedding_registry = options
                    .embedding_registry
                    .clone()
                    .unwrap_or_else(|| Arc::new(MemoryRegistry::new()));
                Ok(Self {
                    uri: table_base_uri,
                    query_string,
                    base_path,
                    object_store,
                    store_wrapper: write_store_wrapper,
                    read_consistency_interval: options.read_consistency_interval,
                    storage_options,
                    embedding_registry,
                })
            }
            Err(_) => {
                Self::open_path(
                    uri,
                    options.read_consistency_interval,
                    options.embedding_registry.clone(),
                )
                .await
            }
        }
    }

    async fn open_path(
        path: &str,
        read_consistency_interval: Option<std::time::Duration>,
        embedding_registry: Option<Arc<dyn EmbeddingRegistry>>,
    ) -> Result<Self> {
        let (object_store, base_path) = ObjectStore::from_uri(path).await?;
        if object_store.is_local() {
            Self::try_create_dir(path).context(CreateDirSnafu { path })?;
        }

        let embedding_registry =
            embedding_registry.unwrap_or_else(|| Arc::new(MemoryRegistry::new()));

        Ok(Self {
            uri: path.to_string(),
            query_string: None,
            base_path,
            object_store,
            store_wrapper: None,
            read_consistency_interval,
            storage_options: HashMap::new(),
            embedding_registry,
        })
    }

    /// Try to create a local directory to store the lancedb dataset
    fn try_create_dir(path: &str) -> core::result::Result<(), std::io::Error> {
        let path = Path::new(path);
        if !path.try_exists()? {
            create_dir_all(path)?;
        }
        Ok(())
    }

    /// Get the URI of a table in the database.
    fn table_uri(&self, name: &str) -> Result<String> {
        validate_table_name(name)?;

        let path = Path::new(&self.uri);
        let table_uri = path.join(format!("{}.{}", name, LANCE_FILE_EXTENSION));

        let mut uri = table_uri
            .as_path()
            .to_str()
            .context(InvalidTableNameSnafu {
                name,
                reason: "Name is not valid URL",
            })?
            .to_string();

        // If there are query string set on the connection, propagate to lance
        if let Some(query) = self.query_string.as_ref() {
            uri.push('?');
            uri.push_str(query.as_str());
        }

        Ok(uri)
    }
}

#[async_trait::async_trait]
impl ConnectionInternal for Database {
    fn embedding_registry(&self) -> &dyn EmbeddingRegistry {
        self.embedding_registry.as_ref()
    }
    async fn table_names(&self, options: TableNamesBuilder) -> Result<Vec<String>> {
        let mut f = self
            .object_store
            .read_dir(self.base_path.clone())
            .await?
            .iter()
            .map(Path::new)
            .filter(|path| {
                let is_lance = path
                    .extension()
                    .and_then(|e| e.to_str())
                    .map(|e| e == LANCE_EXTENSION);
                is_lance.unwrap_or(false)
            })
            .filter_map(|p| p.file_stem().and_then(|s| s.to_str().map(String::from)))
            .collect::<Vec<String>>();
        f.sort();
        if let Some(start_after) = options.start_after {
            let index = f
                .iter()
                .position(|name| name.as_str() > start_after.as_str())
                .unwrap_or(f.len());
            f.drain(0..index);
        }
        if let Some(limit) = options.limit {
            f.truncate(limit as usize);
        }
        Ok(f)
    }

    async fn do_create_table(
        &self,
        mut options: CreateTableBuilder<false, NoData>,
        data: Box<dyn RecordBatchReader + Send>,
    ) -> Result<Table> {
        let table_uri = self.table_uri(&options.name)?;
        let embedding_registry = self.embedding_registry.clone();
        // Inherit storage options from the connection
        let storage_options = options
            .write_options
            .lance_write_params
            .get_or_insert_with(Default::default)
            .store_params
            .get_or_insert_with(Default::default)
            .storage_options
            .get_or_insert_with(Default::default);
        for (key, value) in self.storage_options.iter() {
            if !storage_options.contains_key(key) {
                storage_options.insert(key.clone(), value.clone());
            }
        }
        let data = if options.embeddings.is_empty() {
            data
        } else {
            Box::new(WithEmbeddings::new(data, options.embeddings))
        };

        let mut write_params = options.write_options.lance_write_params.unwrap_or_default();
        if matches!(&options.mode, CreateTableMode::Overwrite) {
            write_params.mode = WriteMode::Overwrite;
        }

        match NativeTable::create(
            &table_uri,
            &options.name,
            data,
            self.store_wrapper.clone(),
            Some(write_params),
            self.read_consistency_interval,
        )
        .await
        {
            Ok(table) => Ok(Table::new_with_embedding_registry(
                Arc::new(table),
                embedding_registry,
            )),
            Err(Error::TableAlreadyExists { name }) => match options.mode {
                CreateTableMode::Create => Err(Error::TableAlreadyExists { name }),
                CreateTableMode::ExistOk(callback) => {
                    let builder = OpenTableBuilder::new(options.parent, options.name);
                    let builder = (callback)(builder);
                    builder.execute().await
                }
                CreateTableMode::Overwrite => unreachable!(),
            },
            Err(err) => Err(err),
        }
    }

    async fn do_open_table(&self, mut options: OpenTableBuilder) -> Result<Table> {
        let table_uri = self.table_uri(&options.name)?;

        // Inherit storage options from the connection
        let storage_options = options
            .lance_read_params
            .get_or_insert_with(Default::default)
            .store_options
            .get_or_insert_with(Default::default)
            .storage_options
            .get_or_insert_with(Default::default);
        for (key, value) in self.storage_options.iter() {
            if !storage_options.contains_key(key) {
                storage_options.insert(key.clone(), value.clone());
            }
        }

        // Some ReadParams are exposed in the OpenTableBuilder, but we also
        // let the user provide their own ReadParams.
        //
        // If we have a user provided ReadParams use that
        // If we don't then start with the default ReadParams and customize it with
        // the options from the OpenTableBuilder
        let read_params = options.lance_read_params.unwrap_or_else(|| ReadParams {
            index_cache_size: options.index_cache_size as usize,
            ..Default::default()
        });

        let native_table = Arc::new(
            NativeTable::open_with_params(
                &table_uri,
                &options.name,
                self.store_wrapper.clone(),
                Some(read_params),
                self.read_consistency_interval,
            )
            .await?,
        );
        Ok(Table::new(native_table))
    }

    async fn drop_table(&self, name: &str) -> Result<()> {
        let dir_name = format!("{}.{}", name, LANCE_EXTENSION);
        let full_path = self.base_path.child(dir_name.clone());
        self.object_store
            .remove_dir_all(full_path)
            .await
            .map_err(|err| match err {
                // this error is not lance::Error::DatasetNotFound,
                // as the method `remove_dir_all` may be used to remove something not be a dataset
                lance::Error::NotFound { .. } => Error::TableNotFound {
                    name: name.to_owned(),
                },
                _ => Error::from(err),
            })?;
        Ok(())
    }

    async fn drop_db(&self) -> Result<()> {
        self.object_store
            .remove_dir_all(self.base_path.clone())
            .await?;
        Ok(())
    }
}

#[cfg(test)]
mod tests {
    use arrow_schema::{DataType, Field, Schema};
    use tempfile::tempdir;

    use super::*;

    #[tokio::test]
    async fn test_connect() {
        let tmp_dir = tempdir().unwrap();
        let uri = tmp_dir.path().to_str().unwrap();
        let db = connect(uri).execute().await.unwrap();

        assert_eq!(db.uri, uri);
    }

    #[cfg(not(windows))]
    #[tokio::test]
    async fn test_connect_relative() {
        let tmp_dir = tempdir().unwrap();
        let uri = std::fs::canonicalize(tmp_dir.path().to_str().unwrap()).unwrap();

        let current_dir = std::env::current_dir().unwrap();
        let ancestors = current_dir.ancestors();
        let relative_ancestors = vec![".."; ancestors.count()];

        let relative_root = std::path::PathBuf::from(relative_ancestors.join("/"));
        let relative_uri = relative_root.join(&uri);

        let db = connect(relative_uri.to_str().unwrap())
            .execute()
            .await
            .unwrap();

        assert_eq!(db.uri, relative_uri.to_str().unwrap().to_string());
    }

    #[tokio::test]
    async fn test_table_names() {
        let tmp_dir = tempdir().unwrap();
        let mut names = Vec::with_capacity(100);
        for _ in 0..100 {
            let mut name = uuid::Uuid::new_v4().to_string();
            names.push(name.clone());
            name.push_str(".lance");
            create_dir_all(tmp_dir.path().join(&name)).unwrap();
        }
        names.sort();

        let uri = tmp_dir.path().to_str().unwrap();
        let db = connect(uri).execute().await.unwrap();
        let tables = db.table_names().execute().await.unwrap();

        assert_eq!(tables, names);

        let tables = db
            .table_names()
            .start_after(&names[30])
            .execute()
            .await
            .unwrap();

        assert_eq!(tables, names[31..]);

        let tables = db
            .table_names()
            .start_after(&names[30])
            .limit(7)
            .execute()
            .await
            .unwrap();

        assert_eq!(tables, names[31..38]);

        let tables = db.table_names().limit(7).execute().await.unwrap();

        assert_eq!(tables, names[..7]);
    }

    #[tokio::test]
    async fn test_connect_s3() {
        // let db = Database::connect("s3://bucket/path/to/database").await.unwrap();
    }

    #[tokio::test]
    async fn test_open_table() {
        let tmp_dir = tempdir().unwrap();
        let uri = tmp_dir.path().to_str().unwrap();
        let db = connect(uri).execute().await.unwrap();

        assert_eq!(db.table_names().execute().await.unwrap().len(), 0);
        // open non-exist table
        assert!(matches!(
            db.open_table("invalid_table").execute().await,
            Err(crate::Error::TableNotFound { .. })
        ));

        assert_eq!(db.table_names().execute().await.unwrap().len(), 0);

        let schema = Arc::new(Schema::new(vec![Field::new("x", DataType::Int32, false)]));
        db.create_empty_table("table1", schema)
            .execute()
            .await
            .unwrap();
        db.open_table("table1").execute().await.unwrap();
        let tables = db.table_names().execute().await.unwrap();
        assert_eq!(tables, vec!["table1".to_owned()]);
    }

    #[tokio::test]
    async fn drop_table() {
        let tmp_dir = tempdir().unwrap();

        let uri = tmp_dir.path().to_str().unwrap();
        let db = connect(uri).execute().await.unwrap();

        // drop non-exist table
        assert!(matches!(
            db.drop_table("invalid_table").await,
            Err(crate::Error::TableNotFound { .. }),
        ));

        create_dir_all(tmp_dir.path().join("table1.lance")).unwrap();
        db.drop_table("table1").await.unwrap();

        let tables = db.table_names().execute().await.unwrap();
        assert_eq!(tables.len(), 0);
    }

    #[tokio::test]
    async fn test_create_table_already_exists() {
        let tmp_dir = tempdir().unwrap();
        let uri = tmp_dir.path().to_str().unwrap();
        let db = connect(uri).execute().await.unwrap();
        let schema = Arc::new(Schema::new(vec![Field::new("x", DataType::Int32, false)]));
        db.create_empty_table("test", schema.clone())
            .execute()
            .await
            .unwrap();
        // TODO: None of the open table options are "inspectable" right now but once one is we
        // should assert we are passing these options in correctly
        db.create_empty_table("test", schema)
            .mode(CreateTableMode::exist_ok(|builder| {
                builder.index_cache_size(16)
            }))
            .execute()
            .await
            .unwrap();
        let other_schema = Arc::new(Schema::new(vec![Field::new("y", DataType::Int32, false)]));
        assert!(db
            .create_empty_table("test", other_schema.clone())
            .execute()
            .await
            .is_err());
        let overwritten = db
            .create_empty_table("test", other_schema.clone())
            .mode(CreateTableMode::Overwrite)
            .execute()
            .await
            .unwrap();
        assert_eq!(other_schema, overwritten.schema().await.unwrap());
    }
}<|MERGE_RESOLUTION|>--- conflicted
+++ resolved
@@ -26,15 +26,10 @@
 use object_store::{aws::AwsCredential, local::LocalFileSystem};
 use snafu::prelude::*;
 
-<<<<<<< HEAD
-use crate::arrow::{BoxedRecordBatchReader, IntoArrow};
-use crate::embeddings::{EmbeddingDefinition, EmbeddingRegistry, MemoryRegistry, WithEmbeddings};
-=======
 use crate::arrow::IntoArrow;
 use crate::embeddings::{
     EmbeddingDefinition, EmbeddingFunction, EmbeddingRegistry, MemoryRegistry, WithEmbeddings,
 };
->>>>>>> 9d2fb7d6
 use crate::error::{CreateDirSnafu, Error, InvalidTableNameSnafu, Result};
 use crate::io::object_store::MirroringObjectStoreWrapper;
 use crate::table::{NativeTable, TableDefinition, WriteOptions};
@@ -144,10 +139,7 @@
     pub(crate) mode: CreateTableMode,
     pub(crate) write_options: WriteOptions,
     pub(crate) table_definition: Option<TableDefinition>,
-<<<<<<< HEAD
-=======
     pub(crate) embeddings: Vec<(EmbeddingDefinition, Arc<dyn EmbeddingFunction>)>,
->>>>>>> 9d2fb7d6
 }
 
 // Builder methods that only apply when we have initial data
@@ -160,10 +152,7 @@
             mode: CreateTableMode::default(),
             write_options: WriteOptions::default(),
             table_definition: None,
-<<<<<<< HEAD
-=======
             embeddings: Vec::new(),
->>>>>>> 9d2fb7d6
         }
     }
 
@@ -199,42 +188,12 @@
         Ok((data, builder))
     }
 
-<<<<<<< HEAD
-    pub fn add_embedding(
-        mut self,
-        definition: EmbeddingDefinition,
-    ) -> Result<CreateTableBuilder<true, WithEmbeddings<BoxedRecordBatchReader>>> {
-        let data = self.data.take().unwrap().into_arrow()?;
-
-=======
     pub fn add_embedding(mut self, definition: EmbeddingDefinition) -> Result<Self> {
->>>>>>> 9d2fb7d6
         // Early verification of the embedding name
         let embedding_func = self
             .parent
             .embedding_registry()
             .get(&definition.embedding_name)
-<<<<<<< HEAD
-            .ok_or_else(|| Error::InvalidInput {
-                message: format!(
-                    "There is no embedding named {} in the connection's embeddings registry",
-                    definition.embedding_name
-                ),
-            })?;
-
-        let data = WithEmbeddings::new(data, embedding_func, definition.clone());
-
-        let builder = CreateTableBuilder::<true, WithEmbeddings<BoxedRecordBatchReader>> {
-            parent: self.parent,
-            name: self.name,
-            table_definition: Some(TableDefinition::new_from_schema(data.schema())),
-            data: Some(data),
-            mode: self.mode,
-            write_options: self.write_options,
-        };
-
-        Ok(builder)
-=======
             .ok_or_else(|| Error::EmbeddingFunctionNotFound {
                 name: definition.embedding_name.to_string(),
                 reason: "No embedding function found in the connection's embedding_registry"
@@ -243,7 +202,6 @@
 
         self.embeddings.push((definition, embedding_func));
         Ok(self)
->>>>>>> 9d2fb7d6
     }
 }
 
@@ -521,12 +479,9 @@
         self.internal.drop_db().await
     }
 
-<<<<<<< HEAD
-=======
     /// Get the in-memory embedding registry.
     /// It's important to note that the embedding registry is not persisted across connections.
     /// So if a table contains embeddings, you will need to make sure that you are using a connection that has the same embedding functions registered
->>>>>>> 9d2fb7d6
     pub fn embedding_registry(&self) -> &dyn EmbeddingRegistry {
         self.internal.embedding_registry()
     }
