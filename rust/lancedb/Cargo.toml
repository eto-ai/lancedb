--- conflicted
+++ resolved
@@ -59,13 +59,10 @@
 remote = ["dep:reqwest"]
 fp16kernels = ["lance-linalg/fp16kernels"]
 s3-test = []
-<<<<<<< HEAD
 openai = ["dep:async-openai", "dep:reqwest"]
+polars = ["dep:polars-arrow", "dep:polars"]
 
 
 [[example]]
 name = "openai"
-required-features = ["openai"]
-=======
-polars = ["dep:polars-arrow", "dep:polars"]
->>>>>>> 9d2fb7d6
+required-features = ["openai"]