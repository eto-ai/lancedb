--- conflicted
+++ resolved
@@ -141,12 +141,8 @@
 pub mod table;
 pub mod utils;
 
-<<<<<<< HEAD
 pub use connection::{Connection, Database};
-=======
-pub use connection::Connection;
 pub use error::{Error, Result};
->>>>>>> 1cd5426a
 pub use table::Table;
 
 pub use lance::dataset::WriteMode;