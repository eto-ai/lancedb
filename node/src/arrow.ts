--- conflicted
+++ resolved
@@ -15,16 +15,16 @@
 import {
   Field,
   Float32,
-  List, ListBuilder,
+  List, type ListBuilder,
   makeBuilder,
   RecordBatchFileWriter,
   Table, Utf8,
   type Vector,
   vectorFromArray
 } from 'apache-arrow'
-import { type Embeddings } from './index'
+import { type EmbeddingFunction } from './index'
 
-export function convertToTable<T> (data: Array<Record<string, unknown>>, embeddings?: Embeddings<T>): Table {
+export function convertToTable<T> (data: Array<Record<string, unknown>>, embeddings?: EmbeddingFunction<T>): Table {
   if (data.length === 0) {
     throw new Error('At least one record needs to be provided')
   }
@@ -49,23 +49,20 @@
       for (const datum of data) {
         values.push(datum[columnsKey])
       }
-<<<<<<< HEAD
 
-      if (columnsKey === embeddings?.targetColumn) {
+      if (columnsKey === embeddings?.sourceColumn) {
         const vectors = embeddings.embed(values as T[])
         const listBuilder = newVectorListBuilder()
         vectors.map(v => listBuilder.append(v))
         records.vector = listBuilder.finish().toVector()
       }
-      records[columnsKey] = vectorFromArray(values)
-=======
+
       if (typeof values[0] === 'string') {
         // `vectorFromArray` converts strings into dictionary vectors, forcing it back to a string column
         records[columnsKey] = vectorFromArray(values, new Utf8())
       } else {
         records[columnsKey] = vectorFromArray(values)
       }
->>>>>>> f923cfe4
     }
   }
 
@@ -81,7 +78,7 @@
   })
 }
 
-export async function fromRecordsToBuffer<T> (data: Array<Record<string, unknown>>, embeddings?: Embeddings<T>): Promise<Buffer> {
+export async function fromRecordsToBuffer<T> (data: Array<Record<string, unknown>>, embeddings?: EmbeddingFunction<T>): Promise<Buffer> {
   const table = convertToTable(data, embeddings)
   const writer = RecordBatchFileWriter.writeAll(table)
   return Buffer.from(await writer.toUint8Array())
