--- conflicted
+++ resolved
@@ -20,22 +20,12 @@
 categories = ["database-implementations"]
 
 [workspace.dependencies]
-<<<<<<< HEAD
-lance = { "version" = "=0.17.0", "features" = ["dynamodb"], path = "../lance/rust/lance"}
-lance-index = { "version" = "=0.17.0", path = "../lance/rust/lance-index"}
-lance-linalg = { "version" = "=0.17.0", path = "../lance/rust/lance-linalg"}
-lance-testing = { "version" = "=0.17.0", path = "../lance/rust/lance-testing"}
-lance-datafusion = { "version" = "=0.17.0", path = "../lance/rust/lance-datafusion"}
-lance-encoding = { "version" = "=0.17.0", path = "../lance/rust/lance-encoding"}
-=======
-lance = { "version" = "=0.18.0", "features" = ["dynamodb"] }
-lance-index = { "version" = "=0.18.0" }
-lance-linalg = { "version" = "=0.18.0" }
-lance-table = { "version" = "=0.18.0" }
-lance-testing = { "version" = "=0.18.0" }
-lance-datafusion = { "version" = "=0.18.0" }
-lance-encoding = { "version" = "=0.18.0" }
->>>>>>> e606a455
+lance = { "version" = "=0.18.0", "features" = ["dynamodb"], path = "../lance/rust/lance"}
+lance-index = { "version" = "=0.18.0", path = "../lance/rust/lance-index"}
+lance-linalg = { "version" = "=0.18.0", path = "../lance/rust/lance-linalg"}
+lance-testing = { "version" = "=0.18.0", path = "../lance/rust/lance-testing"}
+lance-datafusion = { "version" = "=0.18.0", path = "../lance/rust/lance-datafusion"}
+lance-encoding = { "version" = "=0.18.0", path = "../lance/rust/lance-encoding"}
 # Note that this one does not include pyarrow
 arrow = { version = "52.2", optional = false }
 arrow-array = "52.2"
