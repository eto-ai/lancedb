// Copyright 2024 Lance Developers.
//
// Licensed under the Apache License, Version 2.0 (the "License");
// you may not use this file except in compliance with the License.
// You may obtain a copy of the License at
//
//     http://www.apache.org/licenses/LICENSE-2.0
//
// Unless required by applicable law or agreed to in writing, software
// distributed under the License is distributed on an "AS IS" BASIS,
// WITHOUT WARRANTIES OR CONDITIONS OF ANY KIND, either express or implied.
// See the License for the specific language governing permissions and
// limitations under the License.

import {
  Connection,
  LocalConnection,
  cleanseStorageOptions,
} from "./connection";

import {
  ConnectionOptions,
  Connection as LanceDbConnection,
} from "./native.js";

import { RemoteConnection, RemoteConnectionOptions } from "./remote";

export {
  WriteOptions,
  WriteMode,
  AddColumnsSql,
  ColumnAlteration,
  ConnectionOptions,
  IndexStatistics,
  IndexMetadata,
  IndexConfig,
} from "./native.js";

export {
  makeArrowTable,
  MakeArrowTableOptions,
  Data,
  VectorColumnOptions,
} from "./arrow";

export {
  Connection,
  CreateTableOptions,
  TableNamesOptions,
} from "./connection";

export {
  ExecutableQuery,
  Query,
  QueryBase,
  VectorQuery,
  RecordBatchIterator,
} from "./query";

export { Index, IndexOptions, IvfPqOptions } from "./indices";
<<<<<<< HEAD
export { Table, AddDataOptions, UpdateOptions } from "./table";
=======

export { Table, AddDataOptions, IndexConfig, UpdateOptions } from "./table";

>>>>>>> 5ca83fdc
export * as embedding from "./embedding";

/**
 * Connect to a LanceDB instance at the given URI.
 *
 * Accepted formats:
 *
 * - `/path/to/database` - local database
 * - `s3://bucket/path/to/database` or `gs://bucket/path/to/database` - database on cloud storage
 * - `db://host:port` - remote database (LanceDB cloud)
 * @param {string} uri - The uri of the database. If the database uri starts
 * with `db://` then it connects to a remote database.
 * @see {@link ConnectionOptions} for more details on the URI format.
 * @example
 * ```ts
 * const conn = await connect("/path/to/database");
 * ```
 * @example
 * ```ts
 * const conn = await connect(
 *   "s3://bucket/path/to/database",
 *   {storageOptions: {timeout: "60s"}
 * });
 * ```
 */
export async function connect(
  uri: string,
  opts?: Partial<ConnectionOptions | RemoteConnectionOptions>,
): Promise<Connection>;
/**
 * Connect to a LanceDB instance at the given URI.
 *
 * Accepted formats:
 *
 * - `/path/to/database` - local database
 * - `s3://bucket/path/to/database` or `gs://bucket/path/to/database` - database on cloud storage
 * - `db://host:port` - remote database (LanceDB cloud)
 * @param  options - The options to use when connecting to the database
 * @see {@link ConnectionOptions} for more details on the URI format.
 * @example
 * ```ts
 * const conn = await connect({
 *   uri: "/path/to/database",
 *   storageOptions: {timeout: "60s"}
 * });
 * ```
 */
export async function connect(
  opts: Partial<RemoteConnectionOptions | ConnectionOptions> & { uri: string },
): Promise<Connection>;
export async function connect(
  uriOrOptions:
    | string
    | (Partial<RemoteConnectionOptions | ConnectionOptions> & { uri: string }),
  opts: Partial<ConnectionOptions | RemoteConnectionOptions> = {},
): Promise<Connection> {
  let uri: string | undefined;
  if (typeof uriOrOptions !== "string") {
    const { uri: uri_, ...options } = uriOrOptions;
    uri = uri_;
    opts = options;
  } else {
    uri = uriOrOptions;
  }

  if (!uri) {
    throw new Error("uri is required");
  }

  if (uri?.startsWith("db://")) {
    return new RemoteConnection(uri, opts as RemoteConnectionOptions);
  }
  opts = (opts as ConnectionOptions) ?? {};
  (<ConnectionOptions>opts).storageOptions = cleanseStorageOptions(
    (<ConnectionOptions>opts).storageOptions,
  );
  const nativeConn = await LanceDbConnection.new(uri, opts);
  return new LocalConnection(nativeConn);
}<|MERGE_RESOLUTION|>--- conflicted
+++ resolved
@@ -58,13 +58,9 @@
 } from "./query";
 
 export { Index, IndexOptions, IvfPqOptions } from "./indices";
-<<<<<<< HEAD
+
 export { Table, AddDataOptions, UpdateOptions } from "./table";
-=======
 
-export { Table, AddDataOptions, IndexConfig, UpdateOptions } from "./table";
-
->>>>>>> 5ca83fdc
 export * as embedding from "./embedding";
 
 /**
