{
<<<<<<< HEAD
  "name": "@lancedb/lancedb-win32-x64-msvc",
  "version": "0.4.20",
  "os": [
    "win32"
  ],
  "cpu": [
    "x64"
  ],
  "main": "lancedb.win32-x64-msvc.node",
  "files": [
    "lancedb.win32-x64-msvc.node"
  ],
  "license": "Apache 2.0",
  "engines": {
    "node": ">= 18"
  }
=======
	"name": "@lancedb/lancedb-win32-x64-msvc",
	"version": "0.4.14",
	"os": ["win32"],
	"cpu": ["x64"],
	"main": "lancedb.win32-x64-msvc.node",
	"files": ["lancedb.win32-x64-msvc.node"],
	"license": "Apache 2.0",
	"engines": {
		"node": ">= 18"
	}
>>>>>>> 5e018104
}<|MERGE_RESOLUTION|>--- conflicted
+++ resolved
@@ -1,24 +1,6 @@
 {
-<<<<<<< HEAD
-  "name": "@lancedb/lancedb-win32-x64-msvc",
-  "version": "0.4.20",
-  "os": [
-    "win32"
-  ],
-  "cpu": [
-    "x64"
-  ],
-  "main": "lancedb.win32-x64-msvc.node",
-  "files": [
-    "lancedb.win32-x64-msvc.node"
-  ],
-  "license": "Apache 2.0",
-  "engines": {
-    "node": ">= 18"
-  }
-=======
 	"name": "@lancedb/lancedb-win32-x64-msvc",
-	"version": "0.4.14",
+	"version": "0.4.20",
 	"os": ["win32"],
 	"cpu": ["x64"],
 	"main": "lancedb.win32-x64-msvc.node",
@@ -27,5 +9,4 @@
 	"engines": {
 		"node": ">= 18"
 	}
->>>>>>> 5e018104
 }