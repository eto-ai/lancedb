--- conflicted
+++ resolved
@@ -3,11 +3,7 @@
 # version in Cargo.toml
 dependencies = [
     "deprecation",
-<<<<<<< HEAD
-    "pylance==0.17.0-beta.2",
-=======
     "pylance==0.17.0",
->>>>>>> 029b01bb
     "ratelimiter~=1.0",
     "requests>=2.31.0",
     "retry>=0.9.2",
