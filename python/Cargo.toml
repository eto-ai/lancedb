--- conflicted
+++ resolved
@@ -1,10 +1,6 @@
 [package]
 name = "lancedb-python"
-<<<<<<< HEAD
-version = "0.15.1"
-=======
-version = "0.16.0-beta.0"
->>>>>>> 0cfd9ed1
+version = "0.16.0-beta.1"
 edition.workspace = true
 description = "Python bindings for LanceDB"
 license.workspace = true
