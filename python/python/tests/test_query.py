--- conflicted
+++ resolved
@@ -12,11 +12,8 @@
 #  limitations under the License.
 
 import unittest.mock as mock
-<<<<<<< HEAD
 from typing import Optional
-=======
 from datetime import timedelta
->>>>>>> 0a387a54
 
 import lance
 import lancedb
