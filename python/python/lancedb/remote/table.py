#  Copyright 2023 LanceDB Developers
#
#  Licensed under the Apache License, Version 2.0 (the "License");
#  you may not use this file except in compliance with the License.
#  You may obtain a copy of the License at
#      http://www.apache.org/licenses/LICENSE-2.0
#
#  Unless required by applicable law or agreed to in writing, software
#  distributed under the License is distributed on an "AS IS" BASIS,
#  WITHOUT WARRANTIES OR CONDITIONS OF ANY KIND, either express or implied.
#  See the License for the specific language governing permissions and
#  limitations under the License.

from datetime import timedelta
import logging
from functools import cached_property
from typing import Dict, Iterable, List, Optional, Union, Literal

from lancedb.index import FTS, BTree, Bitmap, HnswPq, HnswSq, IvfPq, LabelList
from lancedb.remote.db import LOOP
import pyarrow as pa

from lancedb.common import DATA, VEC, VECTOR_COLUMN_NAME
from lancedb.merge import LanceMergeInsertBuilder
from lancedb.embeddings import EmbeddingFunctionRegistry

from ..query import LanceVectorQueryBuilder, LanceQueryBuilder
from ..table import AsyncTable, Query, Table


class RemoteTable(Table):
    def __init__(
        self,
        table: AsyncTable,
        db_name: str,
    ):
        self._table = table
        self.db_name = db_name

    @property
    def name(self) -> str:
        """The name of the table"""
        return self._table.name

    def __repr__(self) -> str:
        return f"RemoteTable({self.db_name}.{self.name})"

    def __len__(self) -> int:
        self.count_rows(None)

    @property
    def schema(self) -> pa.Schema:
        """The [Arrow Schema](https://arrow.apache.org/docs/python/api/datatypes.html#)
        of this Table

        """
        return LOOP.run(self._table.schema())

    @property
    def version(self) -> int:
        """Get the current version of the table"""
        return LOOP.run(self._table.version())

    @cached_property
    def embedding_functions(self) -> dict:
        """
        Get the embedding functions for the table

        Returns
        -------
        funcs: dict
            A mapping of the vector column to the embedding function
            or empty dict if not configured.
        """
        return EmbeddingFunctionRegistry.get_instance().parse_functions(
            self.schema.metadata
        )

    def list_versions(self):
        """List all versions of the table"""
        return self._loop.run_until_complete(self._table.list_versions())

    def to_arrow(self) -> pa.Table:
        """to_arrow() is not yet supported on LanceDB cloud."""
        raise NotImplementedError("to_arrow() is not yet supported on LanceDB cloud.")

    def to_pandas(self):
        """to_pandas() is not yet supported on LanceDB cloud."""
        return NotImplementedError("to_pandas() is not yet supported on LanceDB cloud.")

    def checkout(self, version):
        return self._loop.run_until_complete(self._table.checkout(version))

    def checkout_latest(self):
        return self._loop.run_until_complete(self._table.checkout_latest())

    def list_indices(self):
        """List all the indices on the table"""
        return LOOP.run(self._table.list_indices())

    def index_stats(self, index_uuid: str):
        """List all the stats of a specified index"""
        return LOOP.run(self._table.index_stats(index_uuid))

    def create_scalar_index(
        self,
        column: str,
        index_type: Literal["BTREE", "BITMAP", "LABEL_LIST", "scalar"] = "scalar",
        *,
        replace: bool = False,
    ):
        """Creates a scalar index
        Parameters
        ----------
        column : str
            The column to be indexed.  Must be a boolean, integer, float,
            or string column.
        index_type : str
            The index type of the scalar index. Must be "scalar" (BTREE),
            "BTREE", "BITMAP", or "LABEL_LIST",
        replace : bool
            If True, replace the existing index with the new one.
        """
        if index_type == "scalar" or index_type == "BTREE":
            config = BTree()
        elif index_type == "BITMAP":
            config = Bitmap()
        elif index_type == "LABEL_LIST":
            config = LabelList()
        else:
            raise ValueError(f"Unknown index type: {index_type}")

        LOOP.run(self._table.create_index(column, config=config, replace=replace))

    def create_fts_index(
        self,
        column: str,
        *,
        replace: bool = False,
        with_position: bool = True,
        # tokenizer configs:
        base_tokenizer: str = "simple",
        language: str = "English",
        max_token_length: Optional[int] = 40,
        lower_case: bool = True,
        stem: bool = False,
        remove_stop_words: bool = False,
        ascii_folding: bool = False,
    ):
<<<<<<< HEAD
        config = FTS(
            with_position=with_position,
            base_tokenizer=base_tokenizer,
            language=language,
            max_token_length=max_token_length,
            lower_case=lower_case,
            stem=stem,
            remove_stop_words=remove_stop_words,
            ascii_folding=ascii_folding,
        )
        self._loop.run_until_complete(
            self._table.create_index(column, config=config, replace=replace)
        )
=======
        config = FTS(with_position=with_position)
        LOOP.run(self._table.create_index(column, config=config, replace=replace))
>>>>>>> 8b628854

    def create_index(
        self,
        metric="L2",
        vector_column_name: str = VECTOR_COLUMN_NAME,
        index_cache_size: Optional[int] = None,
        num_partitions: Optional[int] = None,
        num_sub_vectors: Optional[int] = None,
        replace: Optional[bool] = None,
        accelerator: Optional[str] = None,
        index_type="vector",
    ):
        """Create an index on the table.
        Currently, the only parameters that matter are
        the metric and the vector column name.

        Parameters
        ----------
        metric : str
            The metric to use for the index. Default is "L2".
        vector_column_name : str
            The name of the vector column. Default is "vector".

        Examples
        --------
        >>> import lancedb
        >>> import uuid
        >>> from lancedb.schema import vector
        >>> db = lancedb.connect("db://...", api_key="...", # doctest: +SKIP
        ...                      region="...") # doctest: +SKIP
        >>> table_name = uuid.uuid4().hex
        >>> schema = pa.schema(
        ...     [
        ...             pa.field("id", pa.uint32(), False),
        ...            pa.field("vector", vector(128), False),
        ...             pa.field("s", pa.string(), False),
        ...     ]
        ... )
        >>> table = db.create_table( # doctest: +SKIP
        ...     table_name, # doctest: +SKIP
        ...     schema=schema, # doctest: +SKIP
        ... )
        >>> table.create_index("L2", "vector") # doctest: +SKIP
        """

        if num_partitions is not None:
            logging.warning(
                "num_partitions is not supported on LanceDB cloud."
                "This parameter will be tuned automatically."
            )
        if num_sub_vectors is not None:
            logging.warning(
                "num_sub_vectors is not supported on LanceDB cloud."
                "This parameter will be tuned automatically."
            )
        if accelerator is not None:
            logging.warning(
                "GPU accelerator is not yet supported on LanceDB cloud."
                "If you have 100M+ vectors to index,"
                "please contact us at contact@lancedb.com"
            )
        if replace is not None:
            logging.warning(
                "replace is not supported on LanceDB cloud."
                "Existing indexes will always be replaced."
            )

        index_type = index_type.upper()
        if index_type == "VECTOR" or index_type == "IVF_PQ":
            config = IvfPq(distance_type=metric)
        elif index_type == "IVF_HNSW_PQ":
            config = HnswPq(distance_type=metric)
        elif index_type == "IVF_HNSW_SQ":
            config = HnswSq(distance_type=metric)
        else:
            raise ValueError(
                f"Unknown vector index type: {index_type}. Valid options are"
                " 'IVF_PQ', 'IVF_HNSW_PQ', 'IVF_HNSW_SQ'"
            )

        LOOP.run(self._table.create_index(vector_column_name, config=config))

    def add(
        self,
        data: DATA,
        mode: str = "append",
        on_bad_vectors: str = "error",
        fill_value: float = 0.0,
    ) -> int:
        """Add more data to the [Table](Table). It has the same API signature as
        the OSS version.

        Parameters
        ----------
        data: DATA
            The data to insert into the table. Acceptable types are:

            - dict or list-of-dict

            - pandas.DataFrame

            - pyarrow.Table or pyarrow.RecordBatch
        mode: str
            The mode to use when writing the data. Valid values are
            "append" and "overwrite".
        on_bad_vectors: str, default "error"
            What to do if any of the vectors are not the same size or contains NaNs.
            One of "error", "drop", "fill".
        fill_value: float, default 0.
            The value to use when filling vectors. Only used if on_bad_vectors="fill".

        """
        LOOP.run(
            self._table.add(
                data, mode=mode, on_bad_vectors=on_bad_vectors, fill_value=fill_value
            )
        )

    def search(
        self,
        query: Union[VEC, str] = None,
        vector_column_name: Optional[str] = None,
        query_type="auto",
        fts_columns: Optional[Union[str, List[str]]] = None,
        fast_search: bool = False,
    ) -> LanceVectorQueryBuilder:
        """Create a search query to find the nearest neighbors
        of the given query vector. We currently support [vector search][search]

        All query options are defined in [Query][lancedb.query.Query].

        Examples
        --------
        >>> import lancedb
        >>> db = lancedb.connect("db://...", api_key="...", # doctest: +SKIP
        ...                      region="...") # doctest: +SKIP
        >>> data = [
        ...    {"original_width": 100, "caption": "bar", "vector": [0.1, 2.3, 4.5]},
        ...    {"original_width": 2000, "caption": "foo",  "vector": [0.5, 3.4, 1.3]},
        ...    {"original_width": 3000, "caption": "test", "vector": [0.3, 6.2, 2.6]}
        ... ]
        >>> table = db.create_table("my_table", data) # doctest: +SKIP
        >>> query = [0.4, 1.4, 2.4]
        >>> (table.search(query) # doctest: +SKIP
        ...     .where("original_width > 1000", prefilter=True) # doctest: +SKIP
        ...     .select(["caption", "original_width"]) # doctest: +SKIP
        ...     .limit(2) # doctest: +SKIP
        ...     .to_pandas()) # doctest: +SKIP
          caption  original_width           vector  _distance # doctest: +SKIP
        0     foo            2000  [0.5, 3.4, 1.3]   5.220000 # doctest: +SKIP
        1    test            3000  [0.3, 6.2, 2.6]  23.089996 # doctest: +SKIP

        Parameters
        ----------
        query: list/np.ndarray/str/PIL.Image.Image, default None
            The targetted vector to search for.

            - *default None*.
            Acceptable types are: list, np.ndarray, PIL.Image.Image

        vector_column_name: str, optional
            The name of the vector column to search.

            - If not specified then the vector column is inferred from
            the table schema

            - If the table has multiple vector columns then the *vector_column_name*
            needs to be specified. Otherwise, an error is raised.

        fast_search: bool, optional
            Skip a flat search of unindexed data. This may improve
            search performance but search results will not include unindexed data.

            - *default False*.

        Returns
        -------
        LanceQueryBuilder
            A query builder object representing the query.
            Once executed, the query returns

            - selected columns

            - the vector

            - and also the "_distance" column which is the distance between the query
            vector and the returned vector.
        """
        return LanceQueryBuilder.create(
            self,
            query,
            query_type,
            vector_column_name=vector_column_name,
            fts_columns=fts_columns,
            fast_search=fast_search,
        )

    def _execute_query(
        self, query: Query, batch_size: Optional[int] = None
    ) -> pa.RecordBatchReader:
        return LOOP.run(self._table._execute_query(query, batch_size=batch_size))

    def merge_insert(self, on: Union[str, Iterable[str]]) -> LanceMergeInsertBuilder:
        """Returns a [`LanceMergeInsertBuilder`][lancedb.merge.LanceMergeInsertBuilder]
        that can be used to create a "merge insert" operation.

        See [`Table.merge_insert`][lancedb.table.Table.merge_insert] for more details.
        """
        return super().merge_insert(on)

    def _do_merge(
        self,
        merge: LanceMergeInsertBuilder,
        new_data: DATA,
        on_bad_vectors: str,
        fill_value: float,
    ):
        LOOP.run(self._table._do_merge(merge, new_data, on_bad_vectors, fill_value))

    def delete(self, predicate: str):
        """Delete rows from the table.

        This can be used to delete a single row, many rows, all rows, or
        sometimes no rows (if your predicate matches nothing).

        Parameters
        ----------
        predicate: str
            The SQL where clause to use when deleting rows.

            - For example, 'x = 2' or 'x IN (1, 2, 3)'.

            The filter must not be empty, or it will error.

        Examples
        --------
        >>> import lancedb
        >>> data = [
        ...    {"x": 1, "vector": [1, 2]},
        ...    {"x": 2, "vector": [3, 4]},
        ...    {"x": 3, "vector": [5, 6]}
        ... ]
        >>> db = lancedb.connect("db://...", api_key="...", # doctest: +SKIP
        ...                      region="...") # doctest: +SKIP
        >>> table = db.create_table("my_table", data) # doctest: +SKIP
        >>> table.search([10,10]).to_pandas() # doctest: +SKIP
           x      vector  _distance # doctest: +SKIP
        0  3  [5.0, 6.0]       41.0 # doctest: +SKIP
        1  2  [3.0, 4.0]       85.0 # doctest: +SKIP
        2  1  [1.0, 2.0]      145.0 # doctest: +SKIP
        >>> table.delete("x = 2") # doctest: +SKIP
        >>> table.search([10,10]).to_pandas() # doctest: +SKIP
           x      vector  _distance # doctest: +SKIP
        0  3  [5.0, 6.0]       41.0 # doctest: +SKIP
        1  1  [1.0, 2.0]      145.0 # doctest: +SKIP

        If you have a list of values to delete, you can combine them into a
        stringified list and use the `IN` operator:

        >>> to_remove = [1, 3] # doctest: +SKIP
        >>> to_remove = ", ".join([str(v) for v in to_remove]) # doctest: +SKIP
        >>> table.delete(f"x IN ({to_remove})") # doctest: +SKIP
        >>> table.search([10,10]).to_pandas() # doctest: +SKIP
           x      vector  _distance # doctest: +SKIP
        0  2  [3.0, 4.0]       85.0 # doctest: +SKIP
        """
        LOOP.run(self._table.delete(predicate))

    def update(
        self,
        where: Optional[str] = None,
        values: Optional[dict] = None,
        *,
        values_sql: Optional[Dict[str, str]] = None,
    ):
        """
        This can be used to update zero to all rows depending on how many
        rows match the where clause.

        Parameters
        ----------
        where: str, optional
            The SQL where clause to use when updating rows. For example, 'x = 2'
            or 'x IN (1, 2, 3)'. The filter must not be empty, or it will error.
        values: dict, optional
            The values to update. The keys are the column names and the values
            are the values to set.
        values_sql: dict, optional
            The values to update, expressed as SQL expression strings. These can
            reference existing columns. For example, {"x": "x + 1"} will increment
            the x column by 1.

        Examples
        --------
        >>> import lancedb
        >>> data = [
        ...    {"x": 1, "vector": [1, 2]},
        ...    {"x": 2, "vector": [3, 4]},
        ...    {"x": 3, "vector": [5, 6]}
        ... ]
        >>> db = lancedb.connect("db://...", api_key="...", # doctest: +SKIP
        ...                      region="...") # doctest: +SKIP
        >>> table = db.create_table("my_table", data) # doctest: +SKIP
        >>> table.to_pandas() # doctest: +SKIP
           x      vector # doctest: +SKIP
        0  1  [1.0, 2.0] # doctest: +SKIP
        1  2  [3.0, 4.0] # doctest: +SKIP
        2  3  [5.0, 6.0] # doctest: +SKIP
        >>> table.update(where="x = 2", values={"vector": [10, 10]}) # doctest: +SKIP
        >>> table.to_pandas() # doctest: +SKIP
           x        vector # doctest: +SKIP
        0  1    [1.0, 2.0] # doctest: +SKIP
        1  3    [5.0, 6.0] # doctest: +SKIP
        2  2  [10.0, 10.0] # doctest: +SKIP

        """
        LOOP.run(
            self._table.update(where=where, updates=values, updates_sql=values_sql)
        )

    def cleanup_old_versions(self, *_):
        """cleanup_old_versions() is not supported on the LanceDB cloud"""
        raise NotImplementedError(
            "cleanup_old_versions() is not supported on the LanceDB cloud"
        )

    def compact_files(self, *_):
        """compact_files() is not supported on the LanceDB cloud"""
        raise NotImplementedError(
            "compact_files() is not supported on the LanceDB cloud"
        )

    def optimize(
        self,
        *,
        cleanup_older_than: Optional[timedelta] = None,
        delete_unverified: bool = False,
    ):
        """optimize() is not supported on the LanceDB cloud.
        Indices are optimized automatically."""
        raise NotImplementedError(
            "optimize() is not supported on the LanceDB cloud. "
            "Indices are optimized automatically."
        )

    def count_rows(self, filter: Optional[str] = None) -> int:
        return LOOP.run(self._table.count_rows(filter))

    def add_columns(self, transforms: Dict[str, str]):
        return LOOP.run(self._table.add_columns(transforms))

    def alter_columns(self, *alterations: Iterable[Dict[str, str]]):
        return LOOP.run(self._table.alter_columns(*alterations))

    def drop_columns(self, columns: Iterable[str]):
        return LOOP.run(self._table.drop_columns(columns))


def add_index(tbl: pa.Table, i: int) -> pa.Table:
    return tbl.add_column(
        0,
        pa.field("query_index", pa.uint32()),
        pa.array([i] * len(tbl), pa.uint32()),
    )<|MERGE_RESOLUTION|>--- conflicted
+++ resolved
@@ -147,7 +147,6 @@
         remove_stop_words: bool = False,
         ascii_folding: bool = False,
     ):
-<<<<<<< HEAD
         config = FTS(
             with_position=with_position,
             base_tokenizer=base_tokenizer,
@@ -161,10 +160,6 @@
         self._loop.run_until_complete(
             self._table.create_index(column, config=config, replace=replace)
         )
-=======
-        config = FTS(with_position=with_position)
-        LOOP.run(self._table.create_index(column, config=config, replace=replace))
->>>>>>> 8b628854
 
     def create_index(
         self,
