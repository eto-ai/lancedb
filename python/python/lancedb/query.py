#  Copyright 2023 LanceDB Developers
#
#  Licensed under the Apache License, Version 2.0 (the "License");
#  you may not use this file except in compliance with the License.
#  You may obtain a copy of the License at
#      http://www.apache.org/licenses/LICENSE-2.0
#
#  Unless required by applicable law or agreed to in writing, software
#  distributed under the License is distributed on an "AS IS" BASIS,
#  WITHOUT WARRANTIES OR CONDITIONS OF ANY KIND, either express or implied.
#  See the License for the specific language governing permissions and
#  limitations under the License.

from __future__ import annotations

from abc import ABC, abstractmethod
from concurrent.futures import ThreadPoolExecutor
from typing import (
    TYPE_CHECKING,
    Dict,
    List,
    Literal,
    Optional,
    Tuple,
    Type,
    Union,
)

import deprecation
import numpy as np
import pyarrow as pa
import pyarrow.fs as pa_fs
import pydantic

from . import __version__
from .arrow import AsyncRecordBatchReader
from .rerankers.base import Reranker
from .rerankers.linear_combination import LinearCombinationReranker
from .util import safe_import_pandas

if TYPE_CHECKING:
    import PIL
    import polars as pl

    from .common import VEC
    from ._lancedb import Query as LanceQuery
    from ._lancedb import VectorQuery as LanceVectorQuery
    from .pydantic import LanceModel
    from .table import Table

pd = safe_import_pandas()


class Query(pydantic.BaseModel):
    """The LanceDB Query

    Attributes
    ----------
    vector : List[float]
        the vector to search for
    filter : Optional[str]
        sql filter to refine the query with, optional
    prefilter : bool
        if True then apply the filter before vector search
    k : int
        top k results to return
    metric : str
        the distance metric between a pair of vectors,

        can support L2 (default), Cosine and Dot.
        [metric definitions][search]
    columns : Optional[List[str]]
        which columns to return in the results
    nprobes : int
        The number of probes used - optional

        - A higher number makes search more accurate but also slower.

        - See discussion in [Querying an ANN Index][querying-an-ann-index] for
          tuning advice.
    refine_factor : Optional[int]
        Refine the results by reading extra elements and re-ranking them in memory.

        - A higher number makes search more accurate but also slower.

        - See discussion in [Querying an ANN Index][querying-an-ann-index] for
          tuning advice.
    """

    vector_column: Optional[str] = None

    # vector to search for
    vector: Union[List[float], List[List[float]]]

    # sql filter to refine the query with
    filter: Optional[str] = None

    # if True then apply the filter before vector search
    prefilter: bool = False

    # full text search query
    full_text_query: Optional[Union[str, dict]] = None

    # top k results to return
    k: int

    # # metrics
    metric: str = "L2"

    # which columns to return in the results
    columns: Optional[Union[List[str], Dict[str, str]]] = None

    # optional query parameters for tuning the results,
    # e.g. `{"nprobes": "10", "refine_factor": "10"}`
    nprobes: int = 10

    # Refine factor.
    refine_factor: Optional[int] = None

    with_row_id: bool = False


class LanceQueryBuilder(ABC):
    """An abstract query builder. Subclasses are defined for vector search,
    full text search, hybrid, and plain SQL filtering.
    """

    @classmethod
    def create(
        cls,
        table: "Table",
        query: Optional[Union[np.ndarray, str, "PIL.Image.Image", Tuple]],
        query_type: str,
        vector_column_name: str,
        ordering_field_name: Optional[str] = None,
        fts_columns: Union[str, List[str]] = [],
    ) -> LanceQueryBuilder:
        """
        Create a query builder based on the given query and query type.

        Parameters
        ----------
        table: Table
            The table to query.
        query: Optional[Union[np.ndarray, str, "PIL.Image.Image", Tuple]]
            The query to use. If None, an empty query builder is returned
            which performs simple SQL filtering.
        query_type: str
            The type of query to perform. One of "vector", "fts", "hybrid", or "auto".
            If "auto", the query type is inferred based on the query.
        vector_column_name: str
            The name of the vector column to use for vector search.
        """
        # Check hybrid search first as it supports empty query pattern
        if query_type == "hybrid":
            # hybrid fts and vector query
            return LanceHybridQueryBuilder(
                table, query, vector_column_name, fts_columns=fts_columns
            )

        if query is None:
            return LanceEmptyQueryBuilder(table)

        # remember the string query for reranking purpose
        str_query = query if isinstance(query, str) else None

        # convert "auto" query_type to "vector", "fts"
        # or "hybrid" and convert the query to vector if needed
        query, query_type = cls._resolve_query(
            table, query, query_type, vector_column_name
        )

        if query_type == "hybrid":
            return LanceHybridQueryBuilder(
                table, query, vector_column_name, fts_columns=fts_columns
            )

        if isinstance(query, str):
            # fts
            return LanceFtsQueryBuilder(
                table,
                query,
                ordering_field_name=ordering_field_name,
                fts_columns=fts_columns,
            )

        if isinstance(query, list):
            query = np.array(query, dtype=np.float32)
        elif isinstance(query, np.ndarray):
            query = query.astype(np.float32)
        else:
            raise TypeError(f"Unsupported query type: {type(query)}")

        return LanceVectorQueryBuilder(table, query, vector_column_name, str_query)

    @classmethod
    def _resolve_query(cls, table, query, query_type, vector_column_name):
        # If query_type is fts, then query must be a string.
        # otherwise raise TypeError
        if query_type == "fts":
            if not isinstance(query, str):
                raise TypeError(f"'fts' queries must be a string: {type(query)}")
            return query, query_type
        elif query_type == "vector":
            query = cls._query_to_vector(table, query, vector_column_name)
            return query, query_type
        elif query_type == "auto":
            if isinstance(query, (list, np.ndarray)):
                return query, "vector"
            else:
                conf = table.embedding_functions.get(vector_column_name)
                if conf is not None:
                    query = conf.function.compute_query_embeddings_with_retry(query)[0]
                    return query, "vector"
                else:
                    return query, "fts"
        else:
            raise ValueError(
                f"Invalid query_type, must be 'vector', 'fts', or 'auto': {query_type}"
            )

    @classmethod
    def _query_to_vector(cls, table, query, vector_column_name):
        if isinstance(query, (list, np.ndarray)):
            return query
        conf = table.embedding_functions.get(vector_column_name)
        if conf is not None:
            return conf.function.compute_query_embeddings_with_retry(query)[0]
        else:
            msg = f"No embedding function for {vector_column_name}"
            raise ValueError(msg)

    def __init__(self, table: "Table"):
        self._table = table
        self._limit = 10
        self._columns = None
        self._where = None
        self._prefilter = False
        self._with_row_id = False
        self._vector = None
        self._text = None

    @deprecation.deprecated(
        deprecated_in="0.3.1",
        removed_in="0.4.0",
        current_version=__version__,
        details="Use to_pandas() instead",
    )
    def to_df(self) -> "pd.DataFrame":
        """
        *Deprecated alias for `to_pandas()`. Please use `to_pandas()` instead.*

        Execute the query and return the results as a pandas DataFrame.
        In addition to the selected columns, LanceDB also returns a vector
        and also the "_distance" column which is the distance between the query
        vector and the returned vector.
        """
        return self.to_pandas()

    def to_pandas(self, flatten: Optional[Union[int, bool]] = None) -> "pd.DataFrame":
        """
        Execute the query and return the results as a pandas DataFrame.
        In addition to the selected columns, LanceDB also returns a vector
        and also the "_distance" column which is the distance between the query
        vector and the returned vector.

        Parameters
        ----------
        flatten: Optional[Union[int, bool]]
            If flatten is True, flatten all nested columns.
            If flatten is an integer, flatten the nested columns up to the
            specified depth.
            If unspecified, do not flatten the nested columns.
        """
        tbl = self.to_arrow()
        if flatten is True:
            while True:
                tbl = tbl.flatten()
                # loop through all columns to check if there is any struct column
                if any(pa.types.is_struct(col.type) for col in tbl.schema):
                    continue
                else:
                    break
        elif isinstance(flatten, int):
            if flatten <= 0:
                raise ValueError(
                    "Please specify a positive integer for flatten or the boolean "
                    "value `True`"
                )
            while flatten > 0:
                tbl = tbl.flatten()
                flatten -= 1
        return tbl.to_pandas()

    @abstractmethod
    def to_arrow(self) -> pa.Table:
        """
        Execute the query and return the results as an
        [Apache Arrow Table](https://arrow.apache.org/docs/python/generated/pyarrow.Table.html#pyarrow.Table).

        In addition to the selected columns, LanceDB also returns a vector
        and also the "_distance" column which is the distance between the query
        vector and the returned vectors.
        """
        raise NotImplementedError

    def to_list(self) -> List[dict]:
        """
        Execute the query and return the results as a list of dictionaries.

        Each list entry is a dictionary with the selected column names as keys,
        or all table columns if `select` is not called. The vector and the "_distance"
        fields are returned whether or not they're explicitly selected.
        """
        return self.to_arrow().to_pylist()

    def to_pydantic(self, model: Type[LanceModel]) -> List[LanceModel]:
        """Return the table as a list of pydantic models.

        Parameters
        ----------
        model: Type[LanceModel]
            The pydantic model to use.

        Returns
        -------
        List[LanceModel]
        """
        return [
            model(**{k: v for k, v in row.items() if k in model.field_names()})
            for row in self.to_arrow().to_pylist()
        ]

    def to_polars(self) -> "pl.DataFrame":
        """
        Execute the query and return the results as a Polars DataFrame.
        In addition to the selected columns, LanceDB also returns a vector
        and also the "_distance" column which is the distance between the query
        vector and the returned vector.
        """
        import polars as pl

        return pl.from_arrow(self.to_arrow())

    def limit(self, limit: Union[int, None]) -> LanceQueryBuilder:
        """Set the maximum number of results to return.

        Parameters
        ----------
        limit: int
            The maximum number of results to return.
            By default the query is limited to the first 10.
            Call this method and pass 0, a negative value,
            or None to remove the limit.
            *WARNING* if you have a large dataset, removing
            the limit can potentially result in reading a
            large amount of data into memory and cause
            out of memory issues.

        Returns
        -------
        LanceQueryBuilder
            The LanceQueryBuilder object.
        """
        if limit is None or limit <= 0:
            if isinstance(self, LanceVectorQueryBuilder):
                raise ValueError("Limit is required for ANN/KNN queries")
            else:
                self._limit = None
        else:
            self._limit = limit
        return self

    def select(self, columns: Union[list[str], dict[str, str]]) -> LanceQueryBuilder:
        """Set the columns to return.

        Parameters
        ----------
        columns: list of str, or dict of str to str default None
            List of column names to be fetched.
            Or a dictionary of column names to SQL expressions.
            All columns are fetched if None or unspecified.

        Returns
        -------
        LanceQueryBuilder
            The LanceQueryBuilder object.
        """
        if isinstance(columns, list) or isinstance(columns, dict):
            self._columns = columns
        else:
            raise ValueError("columns must be a list or a dictionary")
        return self

    def where(self, where: str, prefilter: bool = False) -> LanceQueryBuilder:
        """Set the where clause.

        Parameters
        ----------
        where: str
            The where clause which is a valid SQL where clause. See
            `Lance filter pushdown <https://lancedb.github.io/lance/read_and_write.html#filter-push-down>`_
            for valid SQL expressions.
        prefilter: bool, default False
            If True, apply the filter before vector search, otherwise the
            filter is applied on the result of vector search.
            This feature is **EXPERIMENTAL** and may be removed and modified
            without warning in the future.

        Returns
        -------
        LanceQueryBuilder
            The LanceQueryBuilder object.
        """
        self._where = where
        self._prefilter = prefilter
        return self

    def with_row_id(self, with_row_id: bool) -> LanceQueryBuilder:
        """Set whether to return row ids.

        Parameters
        ----------
        with_row_id: bool
            If True, return _rowid column in the results.

        Returns
        -------
        LanceQueryBuilder
            The LanceQueryBuilder object.
        """
        self._with_row_id = with_row_id
        return self

    def explain_plan(self, verbose: Optional[bool] = False) -> str:
        """Return the execution plan for this query.

        Examples
        --------
        >>> import lancedb
        >>> db = lancedb.connect("./.lancedb")
        >>> table = db.create_table("my_table", [{"vector": [99, 99]}])
        >>> query = [100, 100]
        >>> plan = table.search(query).explain_plan(True)
        >>> print(plan) # doctest: +ELLIPSIS, +NORMALIZE_WHITESPACE
        ProjectionExec: expr=[vector@0 as vector, _distance@2 as _distance]
          FilterExec: _distance@2 IS NOT NULL
            SortExec: TopK(fetch=10), expr=[_distance@2 ASC NULLS LAST], preserve_partitioning=[false]
              KNNVectorDistance: metric=l2
                LanceScan: uri=..., projection=[vector], row_id=true, row_addr=false, ordered=false

        Parameters
        ----------
        verbose : bool, default False
            Use a verbose output format.

        Returns
        -------
        plan : str
        """  # noqa: E501
        ds = self._table.to_lance()
        return ds.scanner(
            nearest={
                "column": self._vector_column,
                "q": self._query,
            },
        ).explain_plan(verbose)

    def vector(self, vector: Union[np.ndarray, list]) -> LanceQueryBuilder:
        """Set the vector to search for.

        Parameters
        ----------
        vector: np.ndarray or list
            The vector to search for.

        Returns
        -------
        LanceQueryBuilder
            The LanceQueryBuilder object.
        """
        raise NotImplementedError

    def text(self, text: str) -> LanceQueryBuilder:
        """Set the text to search for.

        Parameters
        ----------
        text: str
            The text to search for.

        Returns
        -------
        LanceQueryBuilder
            The LanceQueryBuilder object.
        """
        raise NotImplementedError

    @abstractmethod
    def rerank(self, reranker: Reranker) -> LanceQueryBuilder:
        """Rerank the results using the specified reranker.

        Parameters
        ----------
        reranker: Reranker
            The reranker to use.

        Returns
        -------

        The LanceQueryBuilder object.
        """
        raise NotImplementedError


class LanceVectorQueryBuilder(LanceQueryBuilder):
    """
    Examples
    --------
    >>> import lancedb
    >>> data = [{"vector": [1.1, 1.2], "b": 2},
    ...         {"vector": [0.5, 1.3], "b": 4},
    ...         {"vector": [0.4, 0.4], "b": 6},
    ...         {"vector": [0.4, 0.4], "b": 10}]
    >>> db = lancedb.connect("./.lancedb")
    >>> table = db.create_table("my_table", data=data)
    >>> (table.search([0.4, 0.4])
    ...       .metric("cosine")
    ...       .where("b < 10")
    ...       .select(["b", "vector"])
    ...       .limit(2)
    ...       .to_pandas())
       b      vector  _distance
    0  6  [0.4, 0.4]        0.0
    """

    def __init__(
        self,
        table: "Table",
        query: Union[np.ndarray, list, "PIL.Image.Image"],
        vector_column: str,
        str_query: Optional[str] = None,
    ):
        super().__init__(table)
        self._query = query
        self._metric = "L2"
        self._nprobes = 20
        self._refine_factor = None
        self._vector_column = vector_column
        self._prefilter = False
        self._reranker = None
        self._str_query = str_query

    def metric(self, metric: Literal["L2", "cosine"]) -> LanceVectorQueryBuilder:
        """Set the distance metric to use.

        Parameters
        ----------
        metric: "L2" or "cosine"
            The distance metric to use. By default "L2" is used.

        Returns
        -------
        LanceVectorQueryBuilder
            The LanceQueryBuilder object.
        """
        self._metric = metric
        return self

    def nprobes(self, nprobes: int) -> LanceVectorQueryBuilder:
        """Set the number of probes to use.

        Higher values will yield better recall (more likely to find vectors if
        they exist) at the expense of latency.

        See discussion in [Querying an ANN Index][querying-an-ann-index] for
        tuning advice.

        Parameters
        ----------
        nprobes: int
            The number of probes to use.

        Returns
        -------
        LanceVectorQueryBuilder
            The LanceQueryBuilder object.
        """
        self._nprobes = nprobes
        return self

    def refine_factor(self, refine_factor: int) -> LanceVectorQueryBuilder:
        """Set the refine factor to use, increasing the number of vectors sampled.

        As an example, a refine factor of 2 will sample 2x as many vectors as
        requested, re-ranks them, and returns the top half most relevant results.

        See discussion in [Querying an ANN Index][querying-an-ann-index] for
        tuning advice.

        Parameters
        ----------
        refine_factor: int
            The refine factor to use.

        Returns
        -------
        LanceVectorQueryBuilder
            The LanceQueryBuilder object.
        """
        self._refine_factor = refine_factor
        return self

    def to_arrow(self) -> pa.Table:
        """
        Execute the query and return the results as an
        [Apache Arrow Table](https://arrow.apache.org/docs/python/generated/pyarrow.Table.html#pyarrow.Table).

        In addition to the selected columns, LanceDB also returns a vector
        and also the "_distance" column which is the distance between the query
        vector and the returned vectors.
        """
        return self.to_batches().read_all()

    def to_batches(self, /, batch_size: Optional[int] = None) -> pa.RecordBatchReader:
        """
        Execute the query and return the result as a RecordBatchReader object.

        Parameters
        ----------
        batch_size: int
            The maximum number of selected records in a RecordBatch object.

        Returns
        -------
        pa.RecordBatchReader
        """
        vector = self._query if isinstance(self._query, list) else self._query.tolist()
        if isinstance(vector[0], np.ndarray):
            vector = [v.tolist() for v in vector]
        query = Query(
            vector=vector,
            filter=self._where,
            prefilter=self._prefilter,
            k=self._limit,
            metric=self._metric,
            columns=self._columns,
            nprobes=self._nprobes,
            refine_factor=self._refine_factor,
            vector_column=self._vector_column,
            with_row_id=self._with_row_id,
        )
        result_set = self._table._execute_query(query, batch_size)
        if self._reranker is not None:
            rs_table = result_set.read_all()
            result_set = self._reranker.rerank_vector(self._str_query, rs_table)
            # convert result_set back to RecordBatchReader
            result_set = pa.RecordBatchReader.from_batches(
                result_set.schema, result_set.to_batches()
            )

        return result_set

    def where(self, where: str, prefilter: bool = False) -> LanceVectorQueryBuilder:
        """Set the where clause.

        Parameters
        ----------
        where: str
            The where clause which is a valid SQL where clause. See
            `Lance filter pushdown <https://lancedb.github.io/lance/read_and_write.html#filter-push-down>`_
            for valid SQL expressions.
        prefilter: bool, default False
            If True, apply the filter before vector search, otherwise the
            filter is applied on the result of vector search.
            This feature is **EXPERIMENTAL** and may be removed and modified
            without warning in the future.

        Returns
        -------
        LanceQueryBuilder
            The LanceQueryBuilder object.
        """
        self._where = where
        self._prefilter = prefilter
        return self

    def rerank(
        self, reranker: Reranker, query_string: Optional[str] = None
    ) -> LanceVectorQueryBuilder:
        """Rerank the results using the specified reranker.

        Parameters
        ----------
        reranker: Reranker
            The reranker to use.

        query_string: Optional[str]
            The query to use for reranking. This needs to be specified explicitly here
            as the query used for vector search may already be vectorized and the
            reranker requires a string query.
            This is only required if the query used for vector search is not a string.
            Note: This doesn't yet support the case where the query is multimodal or a
            list of vectors.

        Returns
        -------
        LanceVectorQueryBuilder
            The LanceQueryBuilder object.
        """
        self._reranker = reranker
        if self._str_query is None and query_string is None:
            raise ValueError(
                """
                The query used for vector search is not a string.
                In this case, the reranker query needs to be specified explicitly.
                """
            )
        if query_string is not None and not isinstance(query_string, str):
            raise ValueError("Reranking currently only supports string queries")
        self._str_query = query_string if query_string is not None else self._str_query
        return self


class LanceFtsQueryBuilder(LanceQueryBuilder):
    """A builder for full text search for LanceDB."""

    def __init__(
        self,
        table: "Table",
        query: str,
        ordering_field_name: Optional[str] = None,
        fts_columns: Union[str, List[str]] = [],
    ):
        super().__init__(table)
        self._query = query
        self._phrase_query = False
        self.ordering_field_name = ordering_field_name
        self._reranker = None
        if isinstance(fts_columns, str):
            fts_columns = [fts_columns]
        self._fts_columns = fts_columns

    def phrase_query(self, phrase_query: bool = True) -> LanceFtsQueryBuilder:
        """Set whether to use phrase query.

        Parameters
        ----------
        phrase_query: bool, default True
            If True, then the query will be wrapped in quotes and
            double quotes replaced by single quotes.

        Returns
        -------
        LanceFtsQueryBuilder
            The LanceFtsQueryBuilder object.
        """
        self._phrase_query = phrase_query
        return self

    def to_arrow(self) -> pa.Table:
        path, fs, exist = self._table._get_fts_index_path()
        if exist:
            return self.tantivy_to_arrow()

        query = self._query
        if self._phrase_query:
            raise NotImplementedError(
                "Phrase query is not yet supported in Lance FTS. "
                "Use tantivy-based index instead for now."
            )
        query = Query(
            columns=self._columns,
            filter=self._where,
            k=self._limit,
            prefilter=self._prefilter,
            with_row_id=self._with_row_id,
            full_text_query={
                "query": query,
                "columns": self._fts_columns,
            },
            vector=[],
        )
        results = self._table._execute_query(query)
        results = results.read_all()
        if self._reranker is not None:
            results = self._reranker.rerank_fts(self._query, results)
        return results

    def tantivy_to_arrow(self) -> pa.Table:
        try:
            import tantivy
        except ImportError:
            raise ImportError(
                "Please install tantivy-py `pip install tantivy` to use the full text search feature."  # noqa: E501
            )

        from .fts import search_index

        # get the index path
        path, fs, exist = self._table._get_fts_index_path()

        # check if the index exist
        if not exist:
            raise FileNotFoundError(
                "Fts index does not exist. "
                "Please first call table.create_fts_index(['<field_names>']) to "
                "create the fts index."
            )

        # Check that we are on local filesystem
        if not isinstance(fs, pa_fs.LocalFileSystem):
            raise NotImplementedError(
                "Tantivy-based full text search "
                "is only supported on the local filesystem"
            )
        # open the index
        index = tantivy.Index.open(path)
        # get the scores and doc ids
        query = self._query
        if self._phrase_query:
            query = query.replace('"', "'")
            query = f'"{query}"'
        row_ids, scores = search_index(
            index, query, self._limit, ordering_field=self.ordering_field_name
        )
        if len(row_ids) == 0:
            empty_schema = pa.schema([pa.field("_score", pa.float32())])
            return pa.Table.from_pylist([], schema=empty_schema)
        scores = pa.array(scores)
        output_tbl = self._table.to_lance().take(row_ids, columns=self._columns)
        output_tbl = output_tbl.append_column("_score", scores)
        # this needs to match vector search results which are uint64
        row_ids = pa.array(row_ids, type=pa.uint64())

        if self._where is not None:
            tmp_name = "__lancedb__duckdb__indexer__"
            output_tbl = output_tbl.append_column(
                tmp_name, pa.array(range(len(output_tbl)))
            )
            try:
                # TODO would be great to have Substrait generate pyarrow compute
                # expressions or conversely have pyarrow support SQL expressions
                # using Substrait
                import duckdb

                indexer = duckdb.sql(
                    f"SELECT {tmp_name} FROM output_tbl WHERE {self._where}"
                ).to_arrow_table()[tmp_name]
                output_tbl = output_tbl.take(indexer).drop([tmp_name])
                row_ids = row_ids.take(indexer)

            except ImportError:
                import tempfile

                import lance

                # TODO Use "memory://" instead once that's supported
                with tempfile.TemporaryDirectory() as tmp:
                    ds = lance.write_dataset(output_tbl, tmp)
                    output_tbl = ds.to_table(filter=self._where)
                    indexer = output_tbl[tmp_name]
                    row_ids = row_ids.take(indexer)
                    output_tbl = output_tbl.drop([tmp_name])

        if self._with_row_id:
            output_tbl = output_tbl.append_column("_rowid", row_ids)

        if self._reranker is not None:
            output_tbl = self._reranker.rerank_fts(self._query, output_tbl)
        return output_tbl

    def rerank(self, reranker: Reranker) -> LanceFtsQueryBuilder:
        """Rerank the results using the specified reranker.

        Parameters
        ----------
        reranker: Reranker
            The reranker to use.

        Returns
        -------
        LanceFtsQueryBuilder
            The LanceQueryBuilder object.
        """
        self._reranker = reranker
        return self


class LanceEmptyQueryBuilder(LanceQueryBuilder):
    def to_arrow(self) -> pa.Table:
        ds = self._table.to_lance()
        return ds.to_table(
            columns=self._columns,
            filter=self._where,
            limit=self._limit,
        )

    def rerank(self, reranker: Reranker) -> LanceEmptyQueryBuilder:
        """Rerank the results using the specified reranker.

        Parameters
        ----------
        reranker: Reranker
            The reranker to use.

        Returns
        -------
        LanceEmptyQueryBuilder
            The LanceQueryBuilder object.
        """
        raise NotImplementedError("Reranking is not yet supported.")


class LanceHybridQueryBuilder(LanceQueryBuilder):
    """
    A query builder that performs hybrid vector and full text search.
    Results are combined and reranked based on the specified reranker.
    By default, the results are reranked using the LinearCombinationReranker.

    To make the vector and fts results comparable, the scores are normalized.
    Instead of normalizing scores, the `normalize` parameter can be set to "rank"
    in the `rerank` method to convert the scores to ranks and then normalize them.
    """

<<<<<<< HEAD
    def __init__(self, table: "Table", query: str = None, vector_column: str = None):
        super().__init__(table)
        self._query = query
        self._vector_column = vector_column
=======
    def __init__(
        self,
        table: "Table",
        query: str,
        vector_column: str,
        fts_columns: Union[str, List[str]] = [],
    ):
        super().__init__(table)
        vector_query, fts_query = self._validate_query(query)
        self._fts_query = LanceFtsQueryBuilder(
            table, fts_query, fts_columns=fts_columns
        )
        vector_query = self._query_to_vector(table, vector_query, vector_column)
        self._vector_query = LanceVectorQueryBuilder(table, vector_query, vector_column)
>>>>>>> 15214351
        self._norm = "score"
        self._reranker = LinearCombinationReranker(weight=0.7, fill=1.0)
        self._nprobes = None
        self._refine_factor = None

    def _validate_query(self, query, vector=None, text=None):
        if query is not None and vector is not None:
            raise ValueError(
                "You can either provide query or its vector representation"
                "but not both."
            )

        vector_query = query or vector
        if not isinstance(vector_query, (str, list, np.ndarray)):
            raise ValueError("Vector query must be either a string or a vector")

        text_query = query or text
        if text_query is None:
            raise ValueError("Text query must be provided for hybrid search.")
        if not isinstance(text_query, str):
            raise ValueError("Text query must be a string")

        return vector_query, text_query

    def to_arrow(self) -> pa.Table:
        vector_query, fts_query = self._validate_query(
            self._query, self._vector, self._text
        )
        self._fts_query = LanceFtsQueryBuilder(self._table, fts_query)
        vector_query = self._query_to_vector(
            self._table, vector_query, self._vector_column
        )
        self._vector_query = LanceVectorQueryBuilder(
            self._table, vector_query, self._vector_column
        )

        if self._limit:
            self._vector_query.limit(self._limit)
            self._fts_query.limit(self._limit)
        if self._columns:
            self._vector_query.select(self._columns)
            self._fts_query.select(self._columns)
        if self._where:
            self._vector_query.where(self._where, self._prefilter)
            self._fts_query.where(self._where, self._prefilter)
        if self._with_row_id:
            self._vector_query.with_row_id(True)
            self._fts_query.with_row_id(True)
        if self._nprobes:
            self._vector_query.nprobes(self._nprobes)
        if self._refine_factor:
            self._vector_query.refine_factor(self._refine_factor)

        with ThreadPoolExecutor() as executor:
            fts_future = executor.submit(self._fts_query.with_row_id(True).to_arrow)
            vector_future = executor.submit(
                self._vector_query.with_row_id(True).to_arrow
            )
            fts_results = fts_future.result()
            vector_results = vector_future.result()

        # convert to ranks first if needed
        if self._norm == "rank":
            vector_results = self._rank(vector_results, "_distance")
            fts_results = self._rank(fts_results, "_score")
        # normalize the scores to be between 0 and 1, 0 being most relevant
        vector_results = self._normalize_scores(vector_results, "_distance")

        # In fts higher scores represent relevance. Not inverting them here as
        # rerankers might need to preserve this score to support `return_score="all"`
        fts_results = self._normalize_scores(fts_results, "_score")

        results = self._reranker.rerank_hybrid(
            self._fts_query._query, vector_results, fts_results
        )

        if not isinstance(results, pa.Table):  # Enforce type
            raise TypeError(
                f"rerank_hybrid must return a pyarrow.Table, got {type(results)}"
            )

        # apply limit after reranking
        results = results.slice(length=self._limit)

        if not self._with_row_id:
            results = results.drop(["_rowid"])
        return results

    def _rank(self, results: pa.Table, column: str, ascending: bool = True):
        if len(results) == 0:
            return results
        # Get the _score column from results
        scores = results.column(column).to_numpy()
        sort_indices = np.argsort(scores)
        if not ascending:
            sort_indices = sort_indices[::-1]
        ranks = np.empty_like(sort_indices)
        ranks[sort_indices] = np.arange(len(scores)) + 1
        # replace the _score column with the ranks
        _score_idx = results.column_names.index(column)
        results = results.set_column(
            _score_idx, column, pa.array(ranks, type=pa.float32())
        )
        return results

    def _normalize_scores(self, results: pa.Table, column: str, invert=False):
        if len(results) == 0:
            return results
        # Get the _score column from results
        scores = results.column(column).to_numpy()
        # normalize the scores by subtracting the min and dividing by the max
        max, min = np.max(scores), np.min(scores)
        if np.isclose(max, min):
            rng = max
        else:
            rng = max - min
        scores = (scores - min) / rng
        if invert:
            scores = 1 - scores
        # replace the _score column with the ranks
        _score_idx = results.column_names.index(column)
        results = results.set_column(
            _score_idx, column, pa.array(scores, type=pa.float32())
        )
        return results

    def rerank(
        self,
        normalize="score",
        reranker: Reranker = LinearCombinationReranker(weight=0.7, fill=1.0),
    ) -> LanceHybridQueryBuilder:
        """
        Rerank the hybrid search results using the specified reranker. The reranker
        must be an instance of Reranker class.

        Parameters
        ----------
        normalize: str, default "score"
            The method to normalize the scores. Can be "rank" or "score". If "rank",
            the scores are converted to ranks and then normalized. If "score", the
            scores are normalized directly.
        reranker: Reranker, default LinearCombinationReranker(weight=0.7, fill=1.0)
            The reranker to use. Must be an instance of Reranker class.
        Returns
        -------
        LanceHybridQueryBuilder
            The LanceHybridQueryBuilder object.
        """
        if normalize not in ["rank", "score"]:
            raise ValueError("normalize must be 'rank' or 'score'.")
        if reranker and not isinstance(reranker, Reranker):
            raise ValueError("reranker must be an instance of Reranker class.")

        self._norm = normalize
        self._reranker = reranker

        return self

    def nprobes(self, nprobes: int) -> LanceHybridQueryBuilder:
        """
        Set the number of probes to use for vector search.

        Higher values will yield better recall (more likely to find vectors if
        they exist) at the expense of latency.

        Parameters
        ----------
        nprobes: int
            The number of probes to use.

        Returns
        -------
        LanceHybridQueryBuilder
            The LanceHybridQueryBuilder object.
        """
        self._nprobes = nprobes
        return self

    def refine_factor(self, refine_factor: int) -> LanceHybridQueryBuilder:
        """
        Refine the vector search results by reading extra elements and
        re-ranking them in memory.

        Parameters
        ----------
        refine_factor: int
            The refine factor to use.

        Returns
        -------
        LanceHybridQueryBuilder
            The LanceHybridQueryBuilder object.
        """
        self._refine_factor = refine_factor
        return self

    def vector(self, vector: Union[np.ndarray, list]) -> LanceHybridQueryBuilder:
        self._vector = vector
        return self

    def text(self, text: str) -> LanceHybridQueryBuilder:
        self._text = text
        return self


class AsyncQueryBase(object):
    def __init__(self, inner: Union[LanceQuery | LanceVectorQuery]):
        """
        Construct an AsyncQueryBase

        This method is not intended to be called directly.  Instead, use the
        [AsyncTable.query][lancedb.table.AsyncTable.query] method to create a query.
        """
        self._inner = inner

    def where(self, predicate: str) -> AsyncQuery:
        """
        Only return rows matching the given predicate

        The predicate should be supplied as an SQL query string.

        Examples
        --------

        >>> predicate = "x > 10"
        >>> predicate = "y > 0 AND y < 100"
        >>> predicate = "x > 5 OR y = 'test'"

        Filtering performance can often be improved by creating a scalar index
        on the filter column(s).
        """
        self._inner.where(predicate)
        return self

    def select(self, columns: Union[List[str], dict[str, str]]) -> AsyncQuery:
        """
        Return only the specified columns.

        By default a query will return all columns from the table.  However, this can
        have a very significant impact on latency.  LanceDb stores data in a columnar
        fashion.  This
        means we can finely tune our I/O to select exactly the columns we need.

        As a best practice you should always limit queries to the columns that you need.
        If you pass in a list of column names then only those columns will be
        returned.

        You can also use this method to create new "dynamic" columns based on your
        existing columns. For example, you may not care about "a" or "b" but instead
        simply want "a + b".  This is often seen in the SELECT clause of an SQL query
        (e.g. `SELECT a+b FROM my_table`).

        To create dynamic columns you can pass in a dict[str, str].  A column will be
        returned for each entry in the map.  The key provides the name of the column.
        The value is an SQL string used to specify how the column is calculated.

        For example, an SQL query might state `SELECT a + b AS combined, c`.  The
        equivalent input to this method would be `{"combined": "a + b", "c": "c"}`.

        Columns will always be returned in the order given, even if that order is
        different than the order used when adding the data.
        """
        if isinstance(columns, list) and all(isinstance(c, str) for c in columns):
            self._inner.select_columns(columns)
        elif isinstance(columns, dict) and all(
            isinstance(k, str) and isinstance(v, str) for k, v in columns.items()
        ):
            self._inner.select(list(columns.items()))
        else:
            raise TypeError("columns must be a list of column names or a dict")
        return self

    def limit(self, limit: int) -> AsyncQuery:
        """
        Set the maximum number of results to return.

        By default, a plain search has no limit.  If this method is not
        called then every valid row from the table will be returned.
        """
        self._inner.limit(limit)
        return self

    async def to_batches(
        self, *, max_batch_length: Optional[int] = None
    ) -> AsyncRecordBatchReader:
        """
        Execute the query and return the results as an Apache Arrow RecordBatchReader.

        Parameters
        ----------

        max_batch_length: Optional[int]
            The maximum number of selected records in a single RecordBatch object.
            If not specified, a default batch length is used.
            It is possible for batches to be smaller than the provided length if the
            underlying data is stored in smaller chunks.
        """
        return AsyncRecordBatchReader(await self._inner.execute(max_batch_length))

    async def to_arrow(self) -> pa.Table:
        """
        Execute the query and collect the results into an Apache Arrow Table.

        This method will collect all results into memory before returning.  If
        you expect a large number of results, you may want to use
        [to_batches][lancedb.query.AsyncQueryBase.to_batches]
        """
        batch_iter = await self.to_batches()
        return pa.Table.from_batches(
            await batch_iter.read_all(), schema=batch_iter.schema
        )

    async def to_list(self) -> List[dict]:
        """
        Execute the query and return the results as a list of dictionaries.

        Each list entry is a dictionary with the selected column names as keys,
        or all table columns if `select` is not called. The vector and the "_distance"
        fields are returned whether or not they're explicitly selected.
        """
        return (await self.to_arrow()).to_pylist()

    async def to_pandas(self) -> "pd.DataFrame":
        """
        Execute the query and collect the results into a pandas DataFrame.

        This method will collect all results into memory before returning.  If you
        expect a large number of results, you may want to use
        [to_batches][lancedb.query.AsyncQueryBase.to_batches] and convert each batch to
        pandas separately.

        Examples
        --------

        >>> import asyncio
        >>> from lancedb import connect_async
        >>> async def doctest_example():
        ...     conn = await connect_async("./.lancedb")
        ...     table = await conn.create_table("my_table", data=[{"a": 1, "b": 2}])
        ...     async for batch in await table.query().to_batches():
        ...         batch_df = batch.to_pandas()
        >>> asyncio.run(doctest_example())
        """
        return (await self.to_arrow()).to_pandas()

    async def explain_plan(self, verbose: Optional[bool] = False):
        """Return the execution plan for this query.

        Examples
        --------
        >>> import asyncio
        >>> from lancedb import connect_async
        >>> async def doctest_example():
        ...     conn = await connect_async("./.lancedb")
        ...     table = await conn.create_table("my_table", [{"vector": [99, 99]}])
        ...     query = [100, 100]
        ...     plan = await table.query().nearest_to([1, 2]).explain_plan(True)
        ...     print(plan)
        >>> asyncio.run(doctest_example()) # doctest: +ELLIPSIS, +NORMALIZE_WHITESPACE
        ProjectionExec: expr=[vector@0 as vector, _distance@2 as _distance]
          FilterExec: _distance@2 IS NOT NULL
            SortExec: TopK(fetch=10), expr=[_distance@2 ASC NULLS LAST], preserve_partitioning=[false]
              KNNVectorDistance: metric=l2
                LanceScan: uri=..., projection=[vector], row_id=true, row_addr=false, ordered=false

        Parameters
        ----------
        verbose : bool, default False
            Use a verbose output format.

        Returns
        -------
        plan : str
        """  # noqa: E501
        return await self._inner.explain_plan(verbose)


class AsyncQuery(AsyncQueryBase):
    def __init__(self, inner: LanceQuery):
        """
        Construct an AsyncQuery

        This method is not intended to be called directly.  Instead, use the
        [AsyncTable.query][lancedb.table.AsyncTable.query] method to create a query.
        """
        super().__init__(inner)
        self._inner = inner

    @classmethod
    def _query_vec_to_array(self, vec: Union[VEC, Tuple]):
        if isinstance(vec, list):
            return pa.array(vec)
        if isinstance(vec, np.ndarray):
            return pa.array(vec)
        if isinstance(vec, pa.Array):
            return vec
        if isinstance(vec, pa.ChunkedArray):
            return vec.combine_chunks()
        if isinstance(vec, tuple):
            return pa.array(vec)
        # We've checked everything we formally support in our typings
        # but, as a fallback, let pyarrow try and convert it anyway.
        # This can allow for some more exotic things like iterables
        return pa.array(vec)

    def nearest_to(
        self, query_vector: Optional[Union[VEC, Tuple]] = None
    ) -> AsyncVectorQuery:
        """
        Find the nearest vectors to the given query vector.

        This converts the query from a plain query to a vector query.

        This method will attempt to convert the input to the query vector
        expected by the embedding model.  If the input cannot be converted
        then an error will be thrown.

        By default, there is no embedding model, and the input should be
        something that can be converted to a pyarrow array of floats.  This
        includes lists, numpy arrays, and tuples.

        If there is only one vector column (a column whose data type is a
        fixed size list of floats) then the column does not need to be specified.
        If there is more than one vector column you must use
        [AsyncVectorQuery.column][lancedb.query.AsyncVectorQuery.column] to specify
        which column you would like to compare with.

        If no index has been created on the vector column then a vector query
        will perform a distance comparison between the query vector and every
        vector in the database and then sort the results.  This is sometimes
        called a "flat search"

        For small databases, with tens of thousands of vectors or less, this can
        be reasonably fast.  In larger databases you should create a vector index
        on the column.  If there is a vector index then an "approximate" nearest
        neighbor search (frequently called an ANN search) will be performed.  This
        search is much faster, but the results will be approximate.

        The query can be further parameterized using the returned builder.  There
        are various ANN search parameters that will let you fine tune your recall
        accuracy vs search latency.

        Vector searches always have a [limit][].  If `limit` has not been called then
        a default `limit` of 10 will be used.
        """
        return AsyncVectorQuery(
            self._inner.nearest_to(AsyncQuery._query_vec_to_array(query_vector))
        )

    def nearest_to_text(
        self, query: str, columns: Union[str, List[str]] = []
    ) -> AsyncQuery:
        """
        Find the documents that are most relevant to the given text query.

        This method will perform a full text search on the table and return
        the most relevant documents.  The relevance is determined by BM25.

        The columns to search must be with native FTS index
        (Tantivy-based can't work with this method).

        By default, all indexed columns are searched,
        now only one column can be searched at a time.

        Parameters
        ----------
        query: str
            The text query to search for.
        columns: str or list of str, default None
            The columns to search in. If None, all indexed columns are searched.
            For now only one column can be searched at a time.
        """
        if isinstance(columns, str):
            columns = [columns]
        self._inner.nearest_to_text({"query": query, "columns": columns})
        return self


class AsyncVectorQuery(AsyncQueryBase):
    def __init__(self, inner: LanceVectorQuery):
        """
        Construct an AsyncVectorQuery

        This method is not intended to be called directly.  Instead, create
        a query first with [AsyncTable.query][lancedb.table.AsyncTable.query] and then
        use [AsyncQuery.nearest_to][lancedb.query.AsyncQuery.nearest_to]] to convert to
        a vector query.  Or you can use
        [AsyncTable.vector_search][lancedb.table.AsyncTable.vector_search]
        """
        super().__init__(inner)
        self._inner = inner

    def column(self, column: str) -> AsyncVectorQuery:
        """
        Set the vector column to query

        This controls which column is compared to the query vector supplied in
        the call to [AsyncQuery.nearest_to][lancedb.query.AsyncQuery.nearest_to].

        This parameter must be specified if the table has more than one column
        whose data type is a fixed-size-list of floats.
        """
        self._inner.column(column)
        return self

    def nprobes(self, nprobes: int) -> AsyncVectorQuery:
        """
        Set the number of partitions to search (probe)

        This argument is only used when the vector column has an IVF PQ index.
        If there is no index then this value is ignored.

        The IVF stage of IVF PQ divides the input into partitions (clusters) of
        related values.

        The partition whose centroids are closest to the query vector will be
        exhaustiely searched to find matches.  This parameter controls how many
        partitions should be searched.

        Increasing this value will increase the recall of your query but will
        also increase the latency of your query.  The default value is 20.  This
        default is good for many cases but the best value to use will depend on
        your data and the recall that you need to achieve.

        For best results we recommend tuning this parameter with a benchmark against
        your actual data to find the smallest possible value that will still give
        you the desired recall.
        """
        self._inner.nprobes(nprobes)
        return self

    def refine_factor(self, refine_factor: int) -> AsyncVectorQuery:
        """
        A multiplier to control how many additional rows are taken during the refine
        step

        This argument is only used when the vector column has an IVF PQ index.
        If there is no index then this value is ignored.

        An IVF PQ index stores compressed (quantized) values.  They query vector is
        compared against these values and, since they are compressed, the comparison is
        inaccurate.

        This parameter can be used to refine the results.  It can improve both improve
        recall and correct the ordering of the nearest results.

        To refine results LanceDb will first perform an ANN search to find the nearest
        `limit` * `refine_factor` results.  In other words, if `refine_factor` is 3 and
        `limit` is the default (10) then the first 30 results will be selected.  LanceDb
        then fetches the full, uncompressed, values for these 30 results.  The results
        are then reordered by the true distance and only the nearest 10 are kept.

        Note: there is a difference between calling this method with a value of 1 and
        never calling this method at all.  Calling this method with any value will have
        an impact on your search latency.  When you call this method with a
        `refine_factor` of 1 then LanceDb still needs to fetch the full, uncompressed,
        values so that it can potentially reorder the results.

        Note: if this method is NOT called then the distances returned in the _distance
        column will be approximate distances based on the comparison of the quantized
        query vector and the quantized result vectors.  This can be considerably
        different than the true distance between the query vector and the actual
        uncompressed vector.
        """
        self._inner.refine_factor(refine_factor)
        return self

    def distance_type(self, distance_type: str) -> AsyncVectorQuery:
        """
        Set the distance metric to use

        When performing a vector search we try and find the "nearest" vectors according
        to some kind of distance metric.  This parameter controls which distance metric
        to use.  See @see {@link IvfPqOptions.distanceType} for more details on the
        different distance metrics available.

        Note: if there is a vector index then the distance type used MUST match the
        distance type used to train the vector index.  If this is not done then the
        results will be invalid.

        By default "l2" is used.
        """
        self._inner.distance_type(distance_type)
        return self

    def postfilter(self) -> AsyncVectorQuery:
        """
        If this is called then filtering will happen after the vector search instead of
        before.

        By default filtering will be performed before the vector search.  This is how
        filtering is typically understood to work.  This prefilter step does add some
        additional latency.  Creating a scalar index on the filter column(s) can
        often improve this latency.  However, sometimes a filter is too complex or
        scalar indices cannot be applied to the column.  In these cases postfiltering
        can be used instead of prefiltering to improve latency.

        Post filtering applies the filter to the results of the vector search.  This
        means we only run the filter on a much smaller set of data.  However, it can
        cause the query to return fewer than `limit` results (or even no results) if
        none of the nearest results match the filter.

        Post filtering happens during the "refine stage" (described in more detail in
        @see {@link VectorQuery#refineFactor}).  This means that setting a higher refine
        factor can often help restore some of the results lost by post filtering.
        """
        self._inner.postfilter()
        return self

    def bypass_vector_index(self) -> AsyncVectorQuery:
        """
        If this is called then any vector index is skipped

        An exhaustive (flat) search will be performed.  The query vector will
        be compared to every vector in the table.  At high scales this can be
        expensive.  However, this is often still useful.  For example, skipping
        the vector index can give you ground truth results which you can use to
        calculate your recall to select an appropriate value for nprobes.
        """
        self._inner.bypass_vector_index()
        return self<|MERGE_RESOLUTION|>--- conflicted
+++ resolved
@@ -923,27 +923,11 @@
     in the `rerank` method to convert the scores to ranks and then normalize them.
     """
 
-<<<<<<< HEAD
-    def __init__(self, table: "Table", query: str = None, vector_column: str = None):
+    def __init__(self, table: "Table", query: str = None, vector_column: str = None, fts_columns: Union[str, List[str]] = []):
         super().__init__(table)
         self._query = query
         self._vector_column = vector_column
-=======
-    def __init__(
-        self,
-        table: "Table",
-        query: str,
-        vector_column: str,
-        fts_columns: Union[str, List[str]] = [],
-    ):
-        super().__init__(table)
-        vector_query, fts_query = self._validate_query(query)
-        self._fts_query = LanceFtsQueryBuilder(
-            table, fts_query, fts_columns=fts_columns
-        )
-        vector_query = self._query_to_vector(table, vector_query, vector_column)
-        self._vector_query = LanceVectorQueryBuilder(table, vector_query, vector_column)
->>>>>>> 15214351
+        self._fts_columns = fts_columns
         self._norm = "score"
         self._reranker = LinearCombinationReranker(weight=0.7, fill=1.0)
         self._nprobes = None
@@ -972,7 +956,7 @@
         vector_query, fts_query = self._validate_query(
             self._query, self._vector, self._text
         )
-        self._fts_query = LanceFtsQueryBuilder(self._table, fts_query)
+        self._fts_query = LanceFtsQueryBuilder(self._table, fts_query, fts_columns=self._fts_columns)
         vector_query = self._query_to_vector(
             self._table, vector_query, self._vector_column
         )
