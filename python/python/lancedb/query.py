#  Copyright 2023 LanceDB Developers
#
#  Licensed under the Apache License, Version 2.0 (the "License");
#  you may not use this file except in compliance with the License.
#  You may obtain a copy of the License at
#      http://www.apache.org/licenses/LICENSE-2.0
#
#  Unless required by applicable law or agreed to in writing, software
#  distributed under the License is distributed on an "AS IS" BASIS,
#  WITHOUT WARRANTIES OR CONDITIONS OF ANY KIND, either express or implied.
#  See the License for the specific language governing permissions and
#  limitations under the License.

from __future__ import annotations

from abc import ABC, abstractmethod
from concurrent.futures import ThreadPoolExecutor
from typing import (
    TYPE_CHECKING,
    Dict,
    List,
    Literal,
    Optional,
    Tuple,
    Type,
    Union,
)

import deprecation
import numpy as np
import pyarrow as pa
import pyarrow.fs as pa_fs
import pydantic

from . import __version__
from .arrow import AsyncRecordBatchReader
from .rerankers.base import Reranker
from .rerankers.rrf import RRFReranker
from .util import safe_import_pandas

if TYPE_CHECKING:
    import PIL
    import polars as pl

    from .common import VEC
    from ._lancedb import Query as LanceQuery
    from ._lancedb import VectorQuery as LanceVectorQuery
    from .pydantic import LanceModel
    from .table import Table

pd = safe_import_pandas()


class Query(pydantic.BaseModel):
    """The LanceDB Query

    Attributes
    ----------
    vector : List[float]
        the vector to search for
    filter : Optional[str]
        sql filter to refine the query with, optional
    prefilter : bool
        if True then apply the filter before vector search
    k : int
        top k results to return
    metric : str
        the distance metric between a pair of vectors,

        can support L2 (default), Cosine and Dot.
        [metric definitions][search]
    columns : Optional[List[str]]
        which columns to return in the results
    nprobes : int
        The number of probes used - optional

        - A higher number makes search more accurate but also slower.

        - See discussion in [Querying an ANN Index][querying-an-ann-index] for
          tuning advice.
    refine_factor : Optional[int]
        Refine the results by reading extra elements and re-ranking them in memory.

        - A higher number makes search more accurate but also slower.

        - See discussion in [Querying an ANN Index][querying-an-ann-index] for
          tuning advice.
    """

    vector_column: Optional[str] = None

    # vector to search for
    vector: Union[List[float], List[List[float]]]

    # sql filter to refine the query with
    filter: Optional[str] = None

    # if True then apply the filter before vector search
    prefilter: bool = False

    # full text search query
    full_text_query: Optional[Union[str, dict]] = None

    # top k results to return
    k: int

    # # metrics
    metric: str = "L2"

    # which columns to return in the results
    columns: Optional[Union[List[str], Dict[str, str]]] = None

    # optional query parameters for tuning the results,
    # e.g. `{"nprobes": "10", "refine_factor": "10"}`
    nprobes: int = 10

    # Refine factor.
    refine_factor: Optional[int] = None

    with_row_id: bool = False


class LanceQueryBuilder(ABC):
    """An abstract query builder. Subclasses are defined for vector search,
    full text search, hybrid, and plain SQL filtering.
    """

    @classmethod
    def create(
        cls,
        table: "Table",
        query: Optional[Union[np.ndarray, str, "PIL.Image.Image", Tuple]],
        query_type: str,
        vector_column_name: str,
        ordering_field_name: Optional[str] = None,
        fts_columns: Union[str, List[str]] = [],
    ) -> LanceQueryBuilder:
        """
        Create a query builder based on the given query and query type.

        Parameters
        ----------
        table: Table
            The table to query.
        query: Optional[Union[np.ndarray, str, "PIL.Image.Image", Tuple]]
            The query to use. If None, an empty query builder is returned
            which performs simple SQL filtering.
        query_type: str
            The type of query to perform. One of "vector", "fts", "hybrid", or "auto".
            If "auto", the query type is inferred based on the query.
        vector_column_name: str
            The name of the vector column to use for vector search.
        """
        # Check hybrid search first as it supports empty query pattern
        if query_type == "hybrid":
            # hybrid fts and vector query
            return LanceHybridQueryBuilder(
                table, query, vector_column_name, fts_columns=fts_columns
            )

        if query is None:
            return LanceEmptyQueryBuilder(table)

        # remember the string query for reranking purpose
        str_query = query if isinstance(query, str) else None

        # convert "auto" query_type to "vector", "fts"
        # or "hybrid" and convert the query to vector if needed
        query, query_type = cls._resolve_query(
            table, query, query_type, vector_column_name
        )

        if query_type == "hybrid":
            return LanceHybridQueryBuilder(
                table, query, vector_column_name, fts_columns=fts_columns
            )

        if isinstance(query, str):
            # fts
            return LanceFtsQueryBuilder(
                table,
                query,
                ordering_field_name=ordering_field_name,
                fts_columns=fts_columns,
            )

        if isinstance(query, list):
            query = np.array(query, dtype=np.float32)
        elif isinstance(query, np.ndarray):
            query = query.astype(np.float32)
        else:
            raise TypeError(f"Unsupported query type: {type(query)}")

        return LanceVectorQueryBuilder(table, query, vector_column_name, str_query)

    @classmethod
    def _resolve_query(cls, table, query, query_type, vector_column_name):
        # If query_type is fts, then query must be a string.
        # otherwise raise TypeError
        if query_type == "fts":
            if not isinstance(query, str):
                raise TypeError(f"'fts' queries must be a string: {type(query)}")
            return query, query_type
        elif query_type == "vector":
            query = cls._query_to_vector(table, query, vector_column_name)
            return query, query_type
        elif query_type == "auto":
            if isinstance(query, (list, np.ndarray)):
                return query, "vector"
            else:
                conf = table.embedding_functions.get(vector_column_name)
                if conf is not None:
                    query = conf.function.compute_query_embeddings_with_retry(query)[0]
                    return query, "vector"
                else:
                    return query, "fts"
        else:
            raise ValueError(
                f"Invalid query_type, must be 'vector', 'fts', or 'auto': {query_type}"
            )

    @classmethod
    def _query_to_vector(cls, table, query, vector_column_name):
        if isinstance(query, (list, np.ndarray)):
            return query
        conf = table.embedding_functions.get(vector_column_name)
        if conf is not None:
            return conf.function.compute_query_embeddings_with_retry(query)[0]
        else:
            msg = f"No embedding function for {vector_column_name}"
            raise ValueError(msg)

    def __init__(self, table: "Table"):
        self._table = table
        self._limit = 10
        self._columns = None
        self._where = None
        self._prefilter = False
        self._with_row_id = False
        self._vector = None
        self._text = None

    @deprecation.deprecated(
        deprecated_in="0.3.1",
        removed_in="0.4.0",
        current_version=__version__,
        details="Use to_pandas() instead",
    )
    def to_df(self) -> "pd.DataFrame":
        """
        *Deprecated alias for `to_pandas()`. Please use `to_pandas()` instead.*

        Execute the query and return the results as a pandas DataFrame.
        In addition to the selected columns, LanceDB also returns a vector
        and also the "_distance" column which is the distance between the query
        vector and the returned vector.
        """
        return self.to_pandas()

    def to_pandas(self, flatten: Optional[Union[int, bool]] = None) -> "pd.DataFrame":
        """
        Execute the query and return the results as a pandas DataFrame.
        In addition to the selected columns, LanceDB also returns a vector
        and also the "_distance" column which is the distance between the query
        vector and the returned vector.

        Parameters
        ----------
        flatten: Optional[Union[int, bool]]
            If flatten is True, flatten all nested columns.
            If flatten is an integer, flatten the nested columns up to the
            specified depth.
            If unspecified, do not flatten the nested columns.
        """
        tbl = self.to_arrow()
        if flatten is True:
            while True:
                tbl = tbl.flatten()
                # loop through all columns to check if there is any struct column
                if any(pa.types.is_struct(col.type) for col in tbl.schema):
                    continue
                else:
                    break
        elif isinstance(flatten, int):
            if flatten <= 0:
                raise ValueError(
                    "Please specify a positive integer for flatten or the boolean "
                    "value `True`"
                )
            while flatten > 0:
                tbl = tbl.flatten()
                flatten -= 1
        return tbl.to_pandas()

    @abstractmethod
    def to_arrow(self) -> pa.Table:
        """
        Execute the query and return the results as an
        [Apache Arrow Table](https://arrow.apache.org/docs/python/generated/pyarrow.Table.html#pyarrow.Table).

        In addition to the selected columns, LanceDB also returns a vector
        and also the "_distance" column which is the distance between the query
        vector and the returned vectors.
        """
        raise NotImplementedError

    def to_list(self) -> List[dict]:
        """
        Execute the query and return the results as a list of dictionaries.

        Each list entry is a dictionary with the selected column names as keys,
        or all table columns if `select` is not called. The vector and the "_distance"
        fields are returned whether or not they're explicitly selected.
        """
        return self.to_arrow().to_pylist()

    def to_pydantic(self, model: Type[LanceModel]) -> List[LanceModel]:
        """Return the table as a list of pydantic models.

        Parameters
        ----------
        model: Type[LanceModel]
            The pydantic model to use.

        Returns
        -------
        List[LanceModel]
        """
        return [
            model(**{k: v for k, v in row.items() if k in model.field_names()})
            for row in self.to_arrow().to_pylist()
        ]

    def to_polars(self) -> "pl.DataFrame":
        """
        Execute the query and return the results as a Polars DataFrame.
        In addition to the selected columns, LanceDB also returns a vector
        and also the "_distance" column which is the distance between the query
        vector and the returned vector.
        """
        import polars as pl

        return pl.from_arrow(self.to_arrow())

    def limit(self, limit: Union[int, None]) -> LanceQueryBuilder:
        """Set the maximum number of results to return.

        Parameters
        ----------
        limit: int
            The maximum number of results to return.
            By default the query is limited to the first 10.
            Call this method and pass 0, a negative value,
            or None to remove the limit.
            *WARNING* if you have a large dataset, removing
            the limit can potentially result in reading a
            large amount of data into memory and cause
            out of memory issues.

        Returns
        -------
        LanceQueryBuilder
            The LanceQueryBuilder object.
        """
        if limit is None or limit <= 0:
            if isinstance(self, LanceVectorQueryBuilder):
                raise ValueError("Limit is required for ANN/KNN queries")
            else:
                self._limit = None
        else:
            self._limit = limit
        return self

    def select(self, columns: Union[list[str], dict[str, str]]) -> LanceQueryBuilder:
        """Set the columns to return.

        Parameters
        ----------
        columns: list of str, or dict of str to str default None
            List of column names to be fetched.
            Or a dictionary of column names to SQL expressions.
            All columns are fetched if None or unspecified.

        Returns
        -------
        LanceQueryBuilder
            The LanceQueryBuilder object.
        """
        if isinstance(columns, list) or isinstance(columns, dict):
            self._columns = columns
        else:
            raise ValueError("columns must be a list or a dictionary")
        return self

    def where(self, where: str, prefilter: bool = False) -> LanceQueryBuilder:
        """Set the where clause.

        Parameters
        ----------
        where: str
            The where clause which is a valid SQL where clause. See
            `Lance filter pushdown <https://lancedb.github.io/lance/read_and_write.html#filter-push-down>`_
            for valid SQL expressions.
        prefilter: bool, default False
            If True, apply the filter before vector search, otherwise the
            filter is applied on the result of vector search.
            This feature is **EXPERIMENTAL** and may be removed and modified
            without warning in the future.

        Returns
        -------
        LanceQueryBuilder
            The LanceQueryBuilder object.
        """
        self._where = where
        self._prefilter = prefilter
        return self

    def with_row_id(self, with_row_id: bool) -> LanceQueryBuilder:
        """Set whether to return row ids.

        Parameters
        ----------
        with_row_id: bool
            If True, return _rowid column in the results.

        Returns
        -------
        LanceQueryBuilder
            The LanceQueryBuilder object.
        """
        self._with_row_id = with_row_id
        return self

    def explain_plan(self, verbose: Optional[bool] = False) -> str:
        """Return the execution plan for this query.

        Examples
        --------
        >>> import lancedb
        >>> db = lancedb.connect("./.lancedb")
        >>> table = db.create_table("my_table", [{"vector": [99, 99]}])
        >>> query = [100, 100]
        >>> plan = table.search(query).explain_plan(True)
        >>> print(plan) # doctest: +ELLIPSIS, +NORMALIZE_WHITESPACE
        ProjectionExec: expr=[vector@0 as vector, _distance@2 as _distance]
          FilterExec: _distance@2 IS NOT NULL
            SortExec: TopK(fetch=10), expr=[_distance@2 ASC NULLS LAST], preserve_partitioning=[false]
              KNNVectorDistance: metric=l2
                LanceScan: uri=..., projection=[vector], row_id=true, row_addr=false, ordered=false

        Parameters
        ----------
        verbose : bool, default False
            Use a verbose output format.

        Returns
        -------
        plan : str
        """  # noqa: E501
        ds = self._table.to_lance()
        return ds.scanner(
            nearest={
                "column": self._vector_column,
                "q": self._query,
            },
        ).explain_plan(verbose)

    def vector(self, vector: Union[np.ndarray, list]) -> LanceQueryBuilder:
        """Set the vector to search for.

        Parameters
        ----------
        vector: np.ndarray or list
            The vector to search for.

        Returns
        -------
        LanceQueryBuilder
            The LanceQueryBuilder object.
        """
        raise NotImplementedError

    def text(self, text: str) -> LanceQueryBuilder:
        """Set the text to search for.

        Parameters
        ----------
        text: str
            The text to search for.

        Returns
        -------
        LanceQueryBuilder
            The LanceQueryBuilder object.
        """
        raise NotImplementedError

    @abstractmethod
    def rerank(self, reranker: Reranker) -> LanceQueryBuilder:
        """Rerank the results using the specified reranker.

        Parameters
        ----------
        reranker: Reranker
            The reranker to use.

        Returns
        -------

        The LanceQueryBuilder object.
        """
        raise NotImplementedError


class LanceVectorQueryBuilder(LanceQueryBuilder):
    """
    Examples
    --------
    >>> import lancedb
    >>> data = [{"vector": [1.1, 1.2], "b": 2},
    ...         {"vector": [0.5, 1.3], "b": 4},
    ...         {"vector": [0.4, 0.4], "b": 6},
    ...         {"vector": [0.4, 0.4], "b": 10}]
    >>> db = lancedb.connect("./.lancedb")
    >>> table = db.create_table("my_table", data=data)
    >>> (table.search([0.4, 0.4])
    ...       .metric("cosine")
    ...       .where("b < 10")
    ...       .select(["b", "vector"])
    ...       .limit(2)
    ...       .to_pandas())
       b      vector  _distance
    0  6  [0.4, 0.4]        0.0
    """

    def __init__(
        self,
        table: "Table",
        query: Union[np.ndarray, list, "PIL.Image.Image"],
        vector_column: str,
        str_query: Optional[str] = None,
    ):
        super().__init__(table)
        self._query = query
        self._metric = "L2"
        self._nprobes = 20
        self._refine_factor = None
        self._vector_column = vector_column
        self._prefilter = False
        self._reranker = None
        self._str_query = str_query

    def metric(self, metric: Literal["L2", "cosine"]) -> LanceVectorQueryBuilder:
        """Set the distance metric to use.

        Parameters
        ----------
        metric: "L2" or "cosine"
            The distance metric to use. By default "L2" is used.

        Returns
        -------
        LanceVectorQueryBuilder
            The LanceQueryBuilder object.
        """
        self._metric = metric
        return self

    def nprobes(self, nprobes: int) -> LanceVectorQueryBuilder:
        """Set the number of probes to use.

        Higher values will yield better recall (more likely to find vectors if
        they exist) at the expense of latency.

        See discussion in [Querying an ANN Index][querying-an-ann-index] for
        tuning advice.

        Parameters
        ----------
        nprobes: int
            The number of probes to use.

        Returns
        -------
        LanceVectorQueryBuilder
            The LanceQueryBuilder object.
        """
        self._nprobes = nprobes
        return self

    def refine_factor(self, refine_factor: int) -> LanceVectorQueryBuilder:
        """Set the refine factor to use, increasing the number of vectors sampled.

        As an example, a refine factor of 2 will sample 2x as many vectors as
        requested, re-ranks them, and returns the top half most relevant results.

        See discussion in [Querying an ANN Index][querying-an-ann-index] for
        tuning advice.

        Parameters
        ----------
        refine_factor: int
            The refine factor to use.

        Returns
        -------
        LanceVectorQueryBuilder
            The LanceQueryBuilder object.
        """
        self._refine_factor = refine_factor
        return self

    def to_arrow(self) -> pa.Table:
        """
        Execute the query and return the results as an
        [Apache Arrow Table](https://arrow.apache.org/docs/python/generated/pyarrow.Table.html#pyarrow.Table).

        In addition to the selected columns, LanceDB also returns a vector
        and also the "_distance" column which is the distance between the query
        vector and the returned vectors.
        """
        return self.to_batches().read_all()

    def to_batches(self, /, batch_size: Optional[int] = None) -> pa.RecordBatchReader:
        """
        Execute the query and return the result as a RecordBatchReader object.

        Parameters
        ----------
        batch_size: int
            The maximum number of selected records in a RecordBatch object.

        Returns
        -------
        pa.RecordBatchReader
        """
        vector = self._query if isinstance(self._query, list) else self._query.tolist()
        if isinstance(vector[0], np.ndarray):
            vector = [v.tolist() for v in vector]
        query = Query(
            vector=vector,
            filter=self._where,
            prefilter=self._prefilter,
            k=self._limit,
            metric=self._metric,
            columns=self._columns,
            nprobes=self._nprobes,
            refine_factor=self._refine_factor,
            vector_column=self._vector_column,
            with_row_id=self._with_row_id,
        )
        result_set = self._table._execute_query(query, batch_size)
        if self._reranker is not None:
            rs_table = result_set.read_all()
            result_set = self._reranker.rerank_vector(self._str_query, rs_table)
            # convert result_set back to RecordBatchReader
            result_set = pa.RecordBatchReader.from_batches(
                result_set.schema, result_set.to_batches()
            )

        return result_set

    def where(self, where: str, prefilter: bool = False) -> LanceVectorQueryBuilder:
        """Set the where clause.

        Parameters
        ----------
        where: str
            The where clause which is a valid SQL where clause. See
            `Lance filter pushdown <https://lancedb.github.io/lance/read_and_write.html#filter-push-down>`_
            for valid SQL expressions.
        prefilter: bool, default False
            If True, apply the filter before vector search, otherwise the
            filter is applied on the result of vector search.
            This feature is **EXPERIMENTAL** and may be removed and modified
            without warning in the future.

        Returns
        -------
        LanceQueryBuilder
            The LanceQueryBuilder object.
        """
        self._where = where
        self._prefilter = prefilter
        return self

    def rerank(
        self, reranker: Reranker, query_string: Optional[str] = None
    ) -> LanceVectorQueryBuilder:
        """Rerank the results using the specified reranker.

        Parameters
        ----------
        reranker: Reranker
            The reranker to use.

        query_string: Optional[str]
            The query to use for reranking. This needs to be specified explicitly here
            as the query used for vector search may already be vectorized and the
            reranker requires a string query.
            This is only required if the query used for vector search is not a string.
            Note: This doesn't yet support the case where the query is multimodal or a
            list of vectors.

        Returns
        -------
        LanceVectorQueryBuilder
            The LanceQueryBuilder object.
        """
        self._reranker = reranker
        if self._str_query is None and query_string is None:
            raise ValueError(
                """
                The query used for vector search is not a string.
                In this case, the reranker query needs to be specified explicitly.
                """
            )
        if query_string is not None and not isinstance(query_string, str):
            raise ValueError("Reranking currently only supports string queries")
        self._str_query = query_string if query_string is not None else self._str_query
        return self


class LanceFtsQueryBuilder(LanceQueryBuilder):
    """A builder for full text search for LanceDB."""

    def __init__(
        self,
        table: "Table",
        query: str,
        ordering_field_name: Optional[str] = None,
        fts_columns: Union[str, List[str]] = [],
    ):
        super().__init__(table)
        self._query = query
        self._phrase_query = False
        self.ordering_field_name = ordering_field_name
        self._reranker = None
        if isinstance(fts_columns, str):
            fts_columns = [fts_columns]
        self._fts_columns = fts_columns

    def phrase_query(self, phrase_query: bool = True) -> LanceFtsQueryBuilder:
        """Set whether to use phrase query.

        Parameters
        ----------
        phrase_query: bool, default True
            If True, then the query will be wrapped in quotes and
            double quotes replaced by single quotes.

        Returns
        -------
        LanceFtsQueryBuilder
            The LanceFtsQueryBuilder object.
        """
        self._phrase_query = phrase_query
        return self

    def to_arrow(self) -> pa.Table:
        path, fs, exist = self._table._get_fts_index_path()
        if exist:
            return self.tantivy_to_arrow()

        query = self._query
        if self._phrase_query:
            raise NotImplementedError(
                "Phrase query is not yet supported in Lance FTS. "
                "Use tantivy-based index instead for now."
            )
        query = Query(
            columns=self._columns,
            filter=self._where,
            k=self._limit,
            prefilter=self._prefilter,
            with_row_id=self._with_row_id,
            full_text_query={
                "query": query,
                "columns": self._fts_columns,
            },
            vector=[],
        )
        results = self._table._execute_query(query)
        results = results.read_all()
        if self._reranker is not None:
            results = self._reranker.rerank_fts(self._query, results)
        return results

    def tantivy_to_arrow(self) -> pa.Table:
        try:
            import tantivy
        except ImportError:
            raise ImportError(
                "Please install tantivy-py `pip install tantivy` to use the full text search feature."  # noqa: E501
            )

        from .fts import search_index

        # get the index path
        path, fs, exist = self._table._get_fts_index_path()

        # check if the index exist
        if not exist:
            raise FileNotFoundError(
                "Fts index does not exist. "
                "Please first call table.create_fts_index(['<field_names>']) to "
                "create the fts index."
            )

        # Check that we are on local filesystem
        if not isinstance(fs, pa_fs.LocalFileSystem):
            raise NotImplementedError(
                "Tantivy-based full text search "
                "is only supported on the local filesystem"
            )
        # open the index
        index = tantivy.Index.open(path)
        # get the scores and doc ids
        query = self._query
        if self._phrase_query:
            query = query.replace('"', "'")
            query = f'"{query}"'
        row_ids, scores = search_index(
            index, query, self._limit, ordering_field=self.ordering_field_name
        )
        if len(row_ids) == 0:
            empty_schema = pa.schema([pa.field("_score", pa.float32())])
            return pa.Table.from_pylist([], schema=empty_schema)
        scores = pa.array(scores)
        output_tbl = self._table.to_lance().take(row_ids, columns=self._columns)
        output_tbl = output_tbl.append_column("_score", scores)
        # this needs to match vector search results which are uint64
        row_ids = pa.array(row_ids, type=pa.uint64())

        if self._where is not None:
            tmp_name = "__lancedb__duckdb__indexer__"
            output_tbl = output_tbl.append_column(
                tmp_name, pa.array(range(len(output_tbl)))
            )
            try:
                # TODO would be great to have Substrait generate pyarrow compute
                # expressions or conversely have pyarrow support SQL expressions
                # using Substrait
                import duckdb

                indexer = duckdb.sql(
                    f"SELECT {tmp_name} FROM output_tbl WHERE {self._where}"
                ).to_arrow_table()[tmp_name]
                output_tbl = output_tbl.take(indexer).drop([tmp_name])
                row_ids = row_ids.take(indexer)

            except ImportError:
                import tempfile

                import lance

                # TODO Use "memory://" instead once that's supported
                with tempfile.TemporaryDirectory() as tmp:
                    ds = lance.write_dataset(output_tbl, tmp)
                    output_tbl = ds.to_table(filter=self._where)
                    indexer = output_tbl[tmp_name]
                    row_ids = row_ids.take(indexer)
                    output_tbl = output_tbl.drop([tmp_name])

        if self._with_row_id:
            output_tbl = output_tbl.append_column("_rowid", row_ids)

        if self._reranker is not None:
            output_tbl = self._reranker.rerank_fts(self._query, output_tbl)
        return output_tbl

    def rerank(self, reranker: Reranker) -> LanceFtsQueryBuilder:
        """Rerank the results using the specified reranker.

        Parameters
        ----------
        reranker: Reranker
            The reranker to use.

        Returns
        -------
        LanceFtsQueryBuilder
            The LanceQueryBuilder object.
        """
        self._reranker = reranker
        return self


class LanceEmptyQueryBuilder(LanceQueryBuilder):
    def to_arrow(self) -> pa.Table:
        ds = self._table.to_lance()
        return ds.to_table(
            columns=self._columns,
            filter=self._where,
            limit=self._limit,
        )

    def rerank(self, reranker: Reranker) -> LanceEmptyQueryBuilder:
        """Rerank the results using the specified reranker.

        Parameters
        ----------
        reranker: Reranker
            The reranker to use.

        Returns
        -------
        LanceEmptyQueryBuilder
            The LanceQueryBuilder object.
        """
        raise NotImplementedError("Reranking is not yet supported.")


class LanceHybridQueryBuilder(LanceQueryBuilder):
    """
    A query builder that performs hybrid vector and full text search.
    Results are combined and reranked based on the specified reranker.
    By default, the results are reranked using the RRFReranker, which
    uses reciprocal rank fusion score for reranking.

    To make the vector and fts results comparable, the scores are normalized.
    Instead of normalizing scores, the `normalize` parameter can be set to "rank"
    in the `rerank` method to convert the scores to ranks and then normalize them.
    """

    def __init__(
        self,
        table: "Table",
        query: str = None,
        vector_column: str = None,
        fts_columns: Union[str, List[str]] = [],
    ):
        super().__init__(table)
        self._query = query
        self._vector_column = vector_column
        self._fts_columns = fts_columns
        self._norm = "score"
<<<<<<< HEAD
        self._reranker = RRFReranker()
=======
        self._reranker = LinearCombinationReranker(weight=0.7, fill=1.0)
        self._nprobes = None
        self._refine_factor = None
>>>>>>> 51966a84

    def _validate_query(self, query, vector=None, text=None):
        if query is not None and (vector is not None or text is not None):
            raise ValueError(
                "You can either provide a string query in search() method"
                "or set `vector()` and `text()` explicitly for hybrid search."
                "But not both."
            )

        vector_query = vector if vector is not None else query
        if not isinstance(vector_query, (str, list, np.ndarray)):
            raise ValueError("Vector query must be either a string or a vector")

        text_query = text or query
        if text_query is None:
            raise ValueError("Text query must be provided for hybrid search.")
        if not isinstance(text_query, str):
            raise ValueError("Text query must be a string")

        return vector_query, text_query

    def to_arrow(self) -> pa.Table:
        vector_query, fts_query = self._validate_query(
            self._query, self._vector, self._text
        )
        self._fts_query = LanceFtsQueryBuilder(
            self._table, fts_query, fts_columns=self._fts_columns
        )
        vector_query = self._query_to_vector(
            self._table, vector_query, self._vector_column
        )
        self._vector_query = LanceVectorQueryBuilder(
            self._table, vector_query, self._vector_column
        )

        if self._limit:
            self._vector_query.limit(self._limit)
            self._fts_query.limit(self._limit)
        if self._columns:
            self._vector_query.select(self._columns)
            self._fts_query.select(self._columns)
        if self._where:
            self._vector_query.where(self._where, self._prefilter)
            self._fts_query.where(self._where, self._prefilter)
        if self._with_row_id:
            self._vector_query.with_row_id(True)
            self._fts_query.with_row_id(True)
        if self._nprobes:
            self._vector_query.nprobes(self._nprobes)
        if self._refine_factor:
            self._vector_query.refine_factor(self._refine_factor)

        with ThreadPoolExecutor() as executor:
            fts_future = executor.submit(self._fts_query.with_row_id(True).to_arrow)
            vector_future = executor.submit(
                self._vector_query.with_row_id(True).to_arrow
            )
            fts_results = fts_future.result()
            vector_results = vector_future.result()

        # convert to ranks first if needed
        if self._norm == "rank":
            vector_results = self._rank(vector_results, "_distance")
            fts_results = self._rank(fts_results, "_score")
        # normalize the scores to be between 0 and 1, 0 being most relevant
        vector_results = self._normalize_scores(vector_results, "_distance")

        # In fts higher scores represent relevance. Not inverting them here as
        # rerankers might need to preserve this score to support `return_score="all"`
        fts_results = self._normalize_scores(fts_results, "_score")

        results = self._reranker.rerank_hybrid(
            self._fts_query._query, vector_results, fts_results
        )

        if not isinstance(results, pa.Table):  # Enforce type
            raise TypeError(
                f"rerank_hybrid must return a pyarrow.Table, got {type(results)}"
            )

        # apply limit after reranking
        results = results.slice(length=self._limit)

        if not self._with_row_id:
            results = results.drop(["_rowid"])
        return results

    def _rank(self, results: pa.Table, column: str, ascending: bool = True):
        if len(results) == 0:
            return results
        # Get the _score column from results
        scores = results.column(column).to_numpy()
        sort_indices = np.argsort(scores)
        if not ascending:
            sort_indices = sort_indices[::-1]
        ranks = np.empty_like(sort_indices)
        ranks[sort_indices] = np.arange(len(scores)) + 1
        # replace the _score column with the ranks
        _score_idx = results.column_names.index(column)
        results = results.set_column(
            _score_idx, column, pa.array(ranks, type=pa.float32())
        )
        return results

    def _normalize_scores(self, results: pa.Table, column: str, invert=False):
        if len(results) == 0:
            return results
        # Get the _score column from results
        scores = results.column(column).to_numpy()
        # normalize the scores by subtracting the min and dividing by the max
        max, min = np.max(scores), np.min(scores)
        if np.isclose(max, min):
            rng = max
        else:
            rng = max - min
        scores = (scores - min) / rng
        if invert:
            scores = 1 - scores
        # replace the _score column with the ranks
        _score_idx = results.column_names.index(column)
        results = results.set_column(
            _score_idx, column, pa.array(scores, type=pa.float32())
        )
        return results

    def rerank(
        self,
        normalize="score",
        reranker: Reranker = RRFReranker(),
    ) -> LanceHybridQueryBuilder:
        """
        Rerank the hybrid search results using the specified reranker. The reranker
        must be an instance of Reranker class.

        Parameters
        ----------
        normalize: str, default "score"
            The method to normalize the scores. Can be "rank" or "score". If "rank",
            the scores are converted to ranks and then normalized. If "score", the
            scores are normalized directly.
        reranker: Reranker, default RRFReranker()
            The reranker to use. Must be an instance of Reranker class.
        Returns
        -------
        LanceHybridQueryBuilder
            The LanceHybridQueryBuilder object.
        """
        if normalize not in ["rank", "score"]:
            raise ValueError("normalize must be 'rank' or 'score'.")
        if reranker and not isinstance(reranker, Reranker):
            raise ValueError("reranker must be an instance of Reranker class.")

        self._norm = normalize
        self._reranker = reranker

        return self

    def nprobes(self, nprobes: int) -> LanceHybridQueryBuilder:
        """
        Set the number of probes to use for vector search.

        Higher values will yield better recall (more likely to find vectors if
        they exist) at the expense of latency.

        Parameters
        ----------
        nprobes: int
            The number of probes to use.

        Returns
        -------
        LanceHybridQueryBuilder
            The LanceHybridQueryBuilder object.
        """
        self._nprobes = nprobes
        return self

    def refine_factor(self, refine_factor: int) -> LanceHybridQueryBuilder:
        """
        Refine the vector search results by reading extra elements and
        re-ranking them in memory.

        Parameters
        ----------
        refine_factor: int
            The refine factor to use.

        Returns
        -------
        LanceHybridQueryBuilder
            The LanceHybridQueryBuilder object.
        """
        self._refine_factor = refine_factor
        return self

    def vector(self, vector: Union[np.ndarray, list]) -> LanceHybridQueryBuilder:
        self._vector = vector
        return self

    def text(self, text: str) -> LanceHybridQueryBuilder:
        self._text = text
        return self


class AsyncQueryBase(object):
    def __init__(self, inner: Union[LanceQuery | LanceVectorQuery]):
        """
        Construct an AsyncQueryBase

        This method is not intended to be called directly.  Instead, use the
        [AsyncTable.query][lancedb.table.AsyncTable.query] method to create a query.
        """
        self._inner = inner

    def where(self, predicate: str) -> AsyncQuery:
        """
        Only return rows matching the given predicate

        The predicate should be supplied as an SQL query string.

        Examples
        --------

        >>> predicate = "x > 10"
        >>> predicate = "y > 0 AND y < 100"
        >>> predicate = "x > 5 OR y = 'test'"

        Filtering performance can often be improved by creating a scalar index
        on the filter column(s).
        """
        self._inner.where(predicate)
        return self

    def select(self, columns: Union[List[str], dict[str, str]]) -> AsyncQuery:
        """
        Return only the specified columns.

        By default a query will return all columns from the table.  However, this can
        have a very significant impact on latency.  LanceDb stores data in a columnar
        fashion.  This
        means we can finely tune our I/O to select exactly the columns we need.

        As a best practice you should always limit queries to the columns that you need.
        If you pass in a list of column names then only those columns will be
        returned.

        You can also use this method to create new "dynamic" columns based on your
        existing columns. For example, you may not care about "a" or "b" but instead
        simply want "a + b".  This is often seen in the SELECT clause of an SQL query
        (e.g. `SELECT a+b FROM my_table`).

        To create dynamic columns you can pass in a dict[str, str].  A column will be
        returned for each entry in the map.  The key provides the name of the column.
        The value is an SQL string used to specify how the column is calculated.

        For example, an SQL query might state `SELECT a + b AS combined, c`.  The
        equivalent input to this method would be `{"combined": "a + b", "c": "c"}`.

        Columns will always be returned in the order given, even if that order is
        different than the order used when adding the data.
        """
        if isinstance(columns, list) and all(isinstance(c, str) for c in columns):
            self._inner.select_columns(columns)
        elif isinstance(columns, dict) and all(
            isinstance(k, str) and isinstance(v, str) for k, v in columns.items()
        ):
            self._inner.select(list(columns.items()))
        else:
            raise TypeError("columns must be a list of column names or a dict")
        return self

    def limit(self, limit: int) -> AsyncQuery:
        """
        Set the maximum number of results to return.

        By default, a plain search has no limit.  If this method is not
        called then every valid row from the table will be returned.
        """
        self._inner.limit(limit)
        return self

    async def to_batches(
        self, *, max_batch_length: Optional[int] = None
    ) -> AsyncRecordBatchReader:
        """
        Execute the query and return the results as an Apache Arrow RecordBatchReader.

        Parameters
        ----------

        max_batch_length: Optional[int]
            The maximum number of selected records in a single RecordBatch object.
            If not specified, a default batch length is used.
            It is possible for batches to be smaller than the provided length if the
            underlying data is stored in smaller chunks.
        """
        return AsyncRecordBatchReader(await self._inner.execute(max_batch_length))

    async def to_arrow(self) -> pa.Table:
        """
        Execute the query and collect the results into an Apache Arrow Table.

        This method will collect all results into memory before returning.  If
        you expect a large number of results, you may want to use
        [to_batches][lancedb.query.AsyncQueryBase.to_batches]
        """
        batch_iter = await self.to_batches()
        return pa.Table.from_batches(
            await batch_iter.read_all(), schema=batch_iter.schema
        )

    async def to_list(self) -> List[dict]:
        """
        Execute the query and return the results as a list of dictionaries.

        Each list entry is a dictionary with the selected column names as keys,
        or all table columns if `select` is not called. The vector and the "_distance"
        fields are returned whether or not they're explicitly selected.
        """
        return (await self.to_arrow()).to_pylist()

    async def to_pandas(self) -> "pd.DataFrame":
        """
        Execute the query and collect the results into a pandas DataFrame.

        This method will collect all results into memory before returning.  If you
        expect a large number of results, you may want to use
        [to_batches][lancedb.query.AsyncQueryBase.to_batches] and convert each batch to
        pandas separately.

        Examples
        --------

        >>> import asyncio
        >>> from lancedb import connect_async
        >>> async def doctest_example():
        ...     conn = await connect_async("./.lancedb")
        ...     table = await conn.create_table("my_table", data=[{"a": 1, "b": 2}])
        ...     async for batch in await table.query().to_batches():
        ...         batch_df = batch.to_pandas()
        >>> asyncio.run(doctest_example())
        """
        return (await self.to_arrow()).to_pandas()

    async def explain_plan(self, verbose: Optional[bool] = False):
        """Return the execution plan for this query.

        Examples
        --------
        >>> import asyncio
        >>> from lancedb import connect_async
        >>> async def doctest_example():
        ...     conn = await connect_async("./.lancedb")
        ...     table = await conn.create_table("my_table", [{"vector": [99, 99]}])
        ...     query = [100, 100]
        ...     plan = await table.query().nearest_to([1, 2]).explain_plan(True)
        ...     print(plan)
        >>> asyncio.run(doctest_example()) # doctest: +ELLIPSIS, +NORMALIZE_WHITESPACE
        ProjectionExec: expr=[vector@0 as vector, _distance@2 as _distance]
          FilterExec: _distance@2 IS NOT NULL
            SortExec: TopK(fetch=10), expr=[_distance@2 ASC NULLS LAST], preserve_partitioning=[false]
              KNNVectorDistance: metric=l2
                LanceScan: uri=..., projection=[vector], row_id=true, row_addr=false, ordered=false

        Parameters
        ----------
        verbose : bool, default False
            Use a verbose output format.

        Returns
        -------
        plan : str
        """  # noqa: E501
        return await self._inner.explain_plan(verbose)


class AsyncQuery(AsyncQueryBase):
    def __init__(self, inner: LanceQuery):
        """
        Construct an AsyncQuery

        This method is not intended to be called directly.  Instead, use the
        [AsyncTable.query][lancedb.table.AsyncTable.query] method to create a query.
        """
        super().__init__(inner)
        self._inner = inner

    @classmethod
    def _query_vec_to_array(self, vec: Union[VEC, Tuple]):
        if isinstance(vec, list):
            return pa.array(vec)
        if isinstance(vec, np.ndarray):
            return pa.array(vec)
        if isinstance(vec, pa.Array):
            return vec
        if isinstance(vec, pa.ChunkedArray):
            return vec.combine_chunks()
        if isinstance(vec, tuple):
            return pa.array(vec)
        # We've checked everything we formally support in our typings
        # but, as a fallback, let pyarrow try and convert it anyway.
        # This can allow for some more exotic things like iterables
        return pa.array(vec)

    def nearest_to(
        self, query_vector: Optional[Union[VEC, Tuple]] = None
    ) -> AsyncVectorQuery:
        """
        Find the nearest vectors to the given query vector.

        This converts the query from a plain query to a vector query.

        This method will attempt to convert the input to the query vector
        expected by the embedding model.  If the input cannot be converted
        then an error will be thrown.

        By default, there is no embedding model, and the input should be
        something that can be converted to a pyarrow array of floats.  This
        includes lists, numpy arrays, and tuples.

        If there is only one vector column (a column whose data type is a
        fixed size list of floats) then the column does not need to be specified.
        If there is more than one vector column you must use
        [AsyncVectorQuery.column][lancedb.query.AsyncVectorQuery.column] to specify
        which column you would like to compare with.

        If no index has been created on the vector column then a vector query
        will perform a distance comparison between the query vector and every
        vector in the database and then sort the results.  This is sometimes
        called a "flat search"

        For small databases, with tens of thousands of vectors or less, this can
        be reasonably fast.  In larger databases you should create a vector index
        on the column.  If there is a vector index then an "approximate" nearest
        neighbor search (frequently called an ANN search) will be performed.  This
        search is much faster, but the results will be approximate.

        The query can be further parameterized using the returned builder.  There
        are various ANN search parameters that will let you fine tune your recall
        accuracy vs search latency.

        Vector searches always have a [limit][].  If `limit` has not been called then
        a default `limit` of 10 will be used.
        """
        return AsyncVectorQuery(
            self._inner.nearest_to(AsyncQuery._query_vec_to_array(query_vector))
        )

    def nearest_to_text(
        self, query: str, columns: Union[str, List[str]] = []
    ) -> AsyncQuery:
        """
        Find the documents that are most relevant to the given text query.

        This method will perform a full text search on the table and return
        the most relevant documents.  The relevance is determined by BM25.

        The columns to search must be with native FTS index
        (Tantivy-based can't work with this method).

        By default, all indexed columns are searched,
        now only one column can be searched at a time.

        Parameters
        ----------
        query: str
            The text query to search for.
        columns: str or list of str, default None
            The columns to search in. If None, all indexed columns are searched.
            For now only one column can be searched at a time.
        """
        if isinstance(columns, str):
            columns = [columns]
        self._inner.nearest_to_text({"query": query, "columns": columns})
        return self


class AsyncVectorQuery(AsyncQueryBase):
    def __init__(self, inner: LanceVectorQuery):
        """
        Construct an AsyncVectorQuery

        This method is not intended to be called directly.  Instead, create
        a query first with [AsyncTable.query][lancedb.table.AsyncTable.query] and then
        use [AsyncQuery.nearest_to][lancedb.query.AsyncQuery.nearest_to]] to convert to
        a vector query.  Or you can use
        [AsyncTable.vector_search][lancedb.table.AsyncTable.vector_search]
        """
        super().__init__(inner)
        self._inner = inner

    def column(self, column: str) -> AsyncVectorQuery:
        """
        Set the vector column to query

        This controls which column is compared to the query vector supplied in
        the call to [AsyncQuery.nearest_to][lancedb.query.AsyncQuery.nearest_to].

        This parameter must be specified if the table has more than one column
        whose data type is a fixed-size-list of floats.
        """
        self._inner.column(column)
        return self

    def nprobes(self, nprobes: int) -> AsyncVectorQuery:
        """
        Set the number of partitions to search (probe)

        This argument is only used when the vector column has an IVF PQ index.
        If there is no index then this value is ignored.

        The IVF stage of IVF PQ divides the input into partitions (clusters) of
        related values.

        The partition whose centroids are closest to the query vector will be
        exhaustiely searched to find matches.  This parameter controls how many
        partitions should be searched.

        Increasing this value will increase the recall of your query but will
        also increase the latency of your query.  The default value is 20.  This
        default is good for many cases but the best value to use will depend on
        your data and the recall that you need to achieve.

        For best results we recommend tuning this parameter with a benchmark against
        your actual data to find the smallest possible value that will still give
        you the desired recall.
        """
        self._inner.nprobes(nprobes)
        return self

    def refine_factor(self, refine_factor: int) -> AsyncVectorQuery:
        """
        A multiplier to control how many additional rows are taken during the refine
        step

        This argument is only used when the vector column has an IVF PQ index.
        If there is no index then this value is ignored.

        An IVF PQ index stores compressed (quantized) values.  They query vector is
        compared against these values and, since they are compressed, the comparison is
        inaccurate.

        This parameter can be used to refine the results.  It can improve both improve
        recall and correct the ordering of the nearest results.

        To refine results LanceDb will first perform an ANN search to find the nearest
        `limit` * `refine_factor` results.  In other words, if `refine_factor` is 3 and
        `limit` is the default (10) then the first 30 results will be selected.  LanceDb
        then fetches the full, uncompressed, values for these 30 results.  The results
        are then reordered by the true distance and only the nearest 10 are kept.

        Note: there is a difference between calling this method with a value of 1 and
        never calling this method at all.  Calling this method with any value will have
        an impact on your search latency.  When you call this method with a
        `refine_factor` of 1 then LanceDb still needs to fetch the full, uncompressed,
        values so that it can potentially reorder the results.

        Note: if this method is NOT called then the distances returned in the _distance
        column will be approximate distances based on the comparison of the quantized
        query vector and the quantized result vectors.  This can be considerably
        different than the true distance between the query vector and the actual
        uncompressed vector.
        """
        self._inner.refine_factor(refine_factor)
        return self

    def distance_type(self, distance_type: str) -> AsyncVectorQuery:
        """
        Set the distance metric to use

        When performing a vector search we try and find the "nearest" vectors according
        to some kind of distance metric.  This parameter controls which distance metric
        to use.  See @see {@link IvfPqOptions.distanceType} for more details on the
        different distance metrics available.

        Note: if there is a vector index then the distance type used MUST match the
        distance type used to train the vector index.  If this is not done then the
        results will be invalid.

        By default "l2" is used.
        """
        self._inner.distance_type(distance_type)
        return self

    def postfilter(self) -> AsyncVectorQuery:
        """
        If this is called then filtering will happen after the vector search instead of
        before.

        By default filtering will be performed before the vector search.  This is how
        filtering is typically understood to work.  This prefilter step does add some
        additional latency.  Creating a scalar index on the filter column(s) can
        often improve this latency.  However, sometimes a filter is too complex or
        scalar indices cannot be applied to the column.  In these cases postfiltering
        can be used instead of prefiltering to improve latency.

        Post filtering applies the filter to the results of the vector search.  This
        means we only run the filter on a much smaller set of data.  However, it can
        cause the query to return fewer than `limit` results (or even no results) if
        none of the nearest results match the filter.

        Post filtering happens during the "refine stage" (described in more detail in
        @see {@link VectorQuery#refineFactor}).  This means that setting a higher refine
        factor can often help restore some of the results lost by post filtering.
        """
        self._inner.postfilter()
        return self

    def bypass_vector_index(self) -> AsyncVectorQuery:
        """
        If this is called then any vector index is skipped

        An exhaustive (flat) search will be performed.  The query vector will
        be compared to every vector in the table.  At high scales this can be
        expensive.  However, this is often still useful.  For example, skipping
        the vector index can give you ground truth results which you can use to
        calculate your recall to select an appropriate value for nprobes.
        """
        self._inner.bypass_vector_index()
        return self<|MERGE_RESOLUTION|>--- conflicted
+++ resolved
@@ -936,13 +936,9 @@
         self._vector_column = vector_column
         self._fts_columns = fts_columns
         self._norm = "score"
-<<<<<<< HEAD
         self._reranker = RRFReranker()
-=======
-        self._reranker = LinearCombinationReranker(weight=0.7, fill=1.0)
         self._nprobes = None
         self._refine_factor = None
->>>>>>> 51966a84
 
     def _validate_query(self, query, vector=None, text=None):
         if query is not None and (vector is not None or text is not None):
