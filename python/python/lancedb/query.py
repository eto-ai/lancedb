#  Copyright 2023 LanceDB Developers
#
#  Licensed under the Apache License, Version 2.0 (the "License");
#  you may not use this file except in compliance with the License.
#  You may obtain a copy of the License at
#      http://www.apache.org/licenses/LICENSE-2.0
#
#  Unless required by applicable law or agreed to in writing, software
#  distributed under the License is distributed on an "AS IS" BASIS,
#  WITHOUT WARRANTIES OR CONDITIONS OF ANY KIND, either express or implied.
#  See the License for the specific language governing permissions and
#  limitations under the License.

from __future__ import annotations

from abc import ABC, abstractmethod
from concurrent.futures import ThreadPoolExecutor
from typing import (
    TYPE_CHECKING,
    Dict,
    List,
    Literal,
    Optional,
    Tuple,
    Type,
    Union,
)

import deprecation
import numpy as np
import pyarrow as pa
import pyarrow.fs as pa_fs
import pydantic

from . import __version__
from .arrow import AsyncRecordBatchReader
from .rerankers.base import Reranker
from .rerankers.linear_combination import LinearCombinationReranker
from .util import safe_import_pandas

if TYPE_CHECKING:
    import PIL
    import polars as pl

    from .common import VEC
    from ._lancedb import Query as LanceQuery
    from ._lancedb import VectorQuery as LanceVectorQuery
    from .pydantic import LanceModel
    from .table import Table

pd = safe_import_pandas()


class Query(pydantic.BaseModel):
    """The LanceDB Query

    Attributes
    ----------
    vector : List[float]
        the vector to search for
    filter : Optional[str]
        sql filter to refine the query with, optional
    prefilter : bool
        if True then apply the filter before vector search
    k : int
        top k results to return
    metric : str
        the distance metric between a pair of vectors,

        can support L2 (default), Cosine and Dot.
        [metric definitions][search]
    columns : Optional[List[str]]
        which columns to return in the results
    nprobes : int
        The number of probes used - optional

        - A higher number makes search more accurate but also slower.

        - See discussion in [Querying an ANN Index][querying-an-ann-index] for
          tuning advice.
    refine_factor : Optional[int]
        Refine the results by reading extra elements and re-ranking them in memory.

        - A higher number makes search more accurate but also slower.

        - See discussion in [Querying an ANN Index][querying-an-ann-index] for
          tuning advice.
    offset: int
        The offset to start fetching results from
    """

    vector_column: Optional[str] = None

    # vector to search for
    vector: Union[List[float], List[List[float]]]

    # sql filter to refine the query with
    filter: Optional[str] = None

    # if True then apply the filter before vector search
    prefilter: bool = False

    # full text search query
    full_text_query: Optional[Union[str, dict]] = None

    # top k results to return
    k: int

    # # metrics
    metric: str = "L2"

    # which columns to return in the results
    columns: Optional[Union[List[str], Dict[str, str]]] = None

    # optional query parameters for tuning the results,
    # e.g. `{"nprobes": "10", "refine_factor": "10"}`
    nprobes: int = 10

    # Refine factor.
    refine_factor: Optional[int] = None

    with_row_id: bool = False

    offset: int = 0


class LanceQueryBuilder(ABC):
    """An abstract query builder. Subclasses are defined for vector search,
    full text search, hybrid, and plain SQL filtering.
    """

    @classmethod
    def create(
        cls,
        table: "Table",
        query: Optional[Union[np.ndarray, str, "PIL.Image.Image", Tuple]],
        query_type: str,
        vector_column_name: str,
        ordering_field_name: Optional[str] = None,
        fts_columns: Union[str, List[str]] = [],
    ) -> LanceQueryBuilder:
        """
        Create a query builder based on the given query and query type.

        Parameters
        ----------
        table: Table
            The table to query.
        query: Optional[Union[np.ndarray, str, "PIL.Image.Image", Tuple]]
            The query to use. If None, an empty query builder is returned
            which performs simple SQL filtering.
        query_type: str
            The type of query to perform. One of "vector", "fts", "hybrid", or "auto".
            If "auto", the query type is inferred based on the query.
        vector_column_name: str
            The name of the vector column to use for vector search.
        """
        # Check hybrid search first as it supports empty query pattern
        if query_type == "hybrid":
            # hybrid fts and vector query
            return LanceHybridQueryBuilder(
                table, query, vector_column_name, fts_columns=fts_columns
            )

        if query is None:
            return LanceEmptyQueryBuilder(table)

        # remember the string query for reranking purpose
        str_query = query if isinstance(query, str) else None

        # convert "auto" query_type to "vector", "fts"
        # or "hybrid" and convert the query to vector if needed
        query, query_type = cls._resolve_query(
            table, query, query_type, vector_column_name
        )

        if query_type == "hybrid":
            return LanceHybridQueryBuilder(
                table, query, vector_column_name, fts_columns=fts_columns
            )

        if isinstance(query, str):
            # fts
            return LanceFtsQueryBuilder(
                table,
                query,
                ordering_field_name=ordering_field_name,
                fts_columns=fts_columns,
            )

        if isinstance(query, list):
            query = np.array(query, dtype=np.float32)
        elif isinstance(query, np.ndarray):
            query = query.astype(np.float32)
        else:
            raise TypeError(f"Unsupported query type: {type(query)}")

        return LanceVectorQueryBuilder(table, query, vector_column_name, str_query)

    @classmethod
    def _resolve_query(cls, table, query, query_type, vector_column_name):
        # If query_type is fts, then query must be a string.
        # otherwise raise TypeError
        if query_type == "fts":
            if not isinstance(query, str):
                raise TypeError(f"'fts' queries must be a string: {type(query)}")
            return query, query_type
        elif query_type == "vector":
            query = cls._query_to_vector(table, query, vector_column_name)
            return query, query_type
        elif query_type == "auto":
            if isinstance(query, (list, np.ndarray)):
                return query, "vector"
            else:
                conf = table.embedding_functions.get(vector_column_name)
                if conf is not None:
                    query = conf.function.compute_query_embeddings_with_retry(query)[0]
                    return query, "vector"
                else:
                    return query, "fts"
        else:
            raise ValueError(
                f"Invalid query_type, must be 'vector', 'fts', or 'auto': {query_type}"
            )

    @classmethod
    def _query_to_vector(cls, table, query, vector_column_name):
        if isinstance(query, (list, np.ndarray)):
            return query
        conf = table.embedding_functions.get(vector_column_name)
        if conf is not None:
            return conf.function.compute_query_embeddings_with_retry(query)[0]
        else:
            msg = f"No embedding function for {vector_column_name}"
            raise ValueError(msg)

    def __init__(self, table: "Table"):
        self._table = table
        self._limit = 10
        self._offset = 0
        self._columns = None
        self._where = None
        self._prefilter = False
        self._with_row_id = False
        self._vector = None
        self._text = None

    @deprecation.deprecated(
        deprecated_in="0.3.1",
        removed_in="0.4.0",
        current_version=__version__,
        details="Use to_pandas() instead",
    )
    def to_df(self) -> "pd.DataFrame":
        """
        *Deprecated alias for `to_pandas()`. Please use `to_pandas()` instead.*

        Execute the query and return the results as a pandas DataFrame.
        In addition to the selected columns, LanceDB also returns a vector
        and also the "_distance" column which is the distance between the query
        vector and the returned vector.
        """
        return self.to_pandas()

    def to_pandas(self, flatten: Optional[Union[int, bool]] = None) -> "pd.DataFrame":
        """
        Execute the query and return the results as a pandas DataFrame.
        In addition to the selected columns, LanceDB also returns a vector
        and also the "_distance" column which is the distance between the query
        vector and the returned vector.

        Parameters
        ----------
        flatten: Optional[Union[int, bool]]
            If flatten is True, flatten all nested columns.
            If flatten is an integer, flatten the nested columns up to the
            specified depth.
            If unspecified, do not flatten the nested columns.
        """
        tbl = self.to_arrow()
        if flatten is True:
            while True:
                tbl = tbl.flatten()
                # loop through all columns to check if there is any struct column
                if any(pa.types.is_struct(col.type) for col in tbl.schema):
                    continue
                else:
                    break
        elif isinstance(flatten, int):
            if flatten <= 0:
                raise ValueError(
                    "Please specify a positive integer for flatten or the boolean "
                    "value `True`"
                )
            while flatten > 0:
                tbl = tbl.flatten()
                flatten -= 1
        return tbl.to_pandas()

    @abstractmethod
    def to_arrow(self) -> pa.Table:
        """
        Execute the query and return the results as an
        [Apache Arrow Table](https://arrow.apache.org/docs/python/generated/pyarrow.Table.html#pyarrow.Table).

        In addition to the selected columns, LanceDB also returns a vector
        and also the "_distance" column which is the distance between the query
        vector and the returned vectors.
        """
        raise NotImplementedError

    def to_list(self) -> List[dict]:
        """
        Execute the query and return the results as a list of dictionaries.

        Each list entry is a dictionary with the selected column names as keys,
        or all table columns if `select` is not called. The vector and the "_distance"
        fields are returned whether or not they're explicitly selected.
        """
        return self.to_arrow().to_pylist()

    def to_pydantic(self, model: Type[LanceModel]) -> List[LanceModel]:
        """Return the table as a list of pydantic models.

        Parameters
        ----------
        model: Type[LanceModel]
            The pydantic model to use.

        Returns
        -------
        List[LanceModel]
        """
        return [
            model(**{k: v for k, v in row.items() if k in model.field_names()})
            for row in self.to_arrow().to_pylist()
        ]

    def to_polars(self) -> "pl.DataFrame":
        """
        Execute the query and return the results as a Polars DataFrame.
        In addition to the selected columns, LanceDB also returns a vector
        and also the "_distance" column which is the distance between the query
        vector and the returned vector.
        """
        import polars as pl

        return pl.from_arrow(self.to_arrow())

    def limit(self, limit: Union[int, None]) -> LanceQueryBuilder:
        """Set the maximum number of results to return.

        Parameters
        ----------
        limit: int
            The maximum number of results to return.
            By default the query is limited to the first 10.
            Call this method and pass 0, a negative value,
            or None to remove the limit.
            *WARNING* if you have a large dataset, removing
            the limit can potentially result in reading a
            large amount of data into memory and cause
            out of memory issues.

        Returns
        -------
        LanceQueryBuilder
            The LanceQueryBuilder object.
        """
        if limit is None or limit <= 0:
            if isinstance(self, LanceVectorQueryBuilder):
                raise ValueError("Limit is required for ANN/KNN queries")
            else:
                self._limit = None
        else:
            self._limit = limit
        return self

    def offset(self, offset: int) -> LanceQueryBuilder:
        """Set the offset for the results.

        Parameters
        ----------
        offset: int
            The offset to start fetching results from.

        Returns
        -------
        LanceQueryBuilder
            The LanceQueryBuilder object.
        """
        if offset is None or offset <= 0:
            self._offset = 0
        else:
            self._offset = offset
        return self

    def select(self, columns: Union[list[str], dict[str, str]]) -> LanceQueryBuilder:
        """Set the columns to return.

        Parameters
        ----------
        columns: list of str, or dict of str to str default None
            List of column names to be fetched.
            Or a dictionary of column names to SQL expressions.
            All columns are fetched if None or unspecified.

        Returns
        -------
        LanceQueryBuilder
            The LanceQueryBuilder object.
        """
        if isinstance(columns, list) or isinstance(columns, dict):
            self._columns = columns
        else:
            raise ValueError("columns must be a list or a dictionary")
        return self

    def where(self, where: str, prefilter: bool = False) -> LanceQueryBuilder:
        """Set the where clause.

        Parameters
        ----------
        where: str
            The where clause which is a valid SQL where clause. See
            `Lance filter pushdown <https://lancedb.github.io/lance/read_and_write.html#filter-push-down>`_
            for valid SQL expressions.
        prefilter: bool, default False
            If True, apply the filter before vector search, otherwise the
            filter is applied on the result of vector search.
            This feature is **EXPERIMENTAL** and may be removed and modified
            without warning in the future.

        Returns
        -------
        LanceQueryBuilder
            The LanceQueryBuilder object.
        """
        self._where = where
        self._prefilter = prefilter
        return self

    def with_row_id(self, with_row_id: bool) -> LanceQueryBuilder:
        """Set whether to return row ids.

        Parameters
        ----------
        with_row_id: bool
            If True, return _rowid column in the results.

        Returns
        -------
        LanceQueryBuilder
            The LanceQueryBuilder object.
        """
        self._with_row_id = with_row_id
        return self

    def explain_plan(self, verbose: Optional[bool] = False) -> str:
        """Return the execution plan for this query.

        Examples
        --------
        >>> import lancedb
        >>> db = lancedb.connect("./.lancedb")
        >>> table = db.create_table("my_table", [{"vector": [99, 99]}])
        >>> query = [100, 100]
        >>> plan = table.search(query).explain_plan(True)
        >>> print(plan) # doctest: +ELLIPSIS, +NORMALIZE_WHITESPACE
        ProjectionExec: expr=[vector@0 as vector, _distance@2 as _distance]
          FilterExec: _distance@2 IS NOT NULL
            SortExec: TopK(fetch=10), expr=[_distance@2 ASC NULLS LAST], preserve_partitioning=[false]
              KNNVectorDistance: metric=l2
                LanceScan: uri=..., projection=[vector], row_id=true, row_addr=false, ordered=false

        Parameters
        ----------
        verbose : bool, default False
            Use a verbose output format.

        Returns
        -------
        plan : str
        """  # noqa: E501
        ds = self._table.to_lance()
        return ds.scanner(
            nearest={
                "column": self._vector_column,
                "q": self._query,
            },
        ).explain_plan(verbose)

    def vector(self, vector: Union[np.ndarray, list]) -> LanceQueryBuilder:
        """Set the vector to search for.

        Parameters
        ----------
        vector: np.ndarray or list
            The vector to search for.

        Returns
        -------
        LanceQueryBuilder
            The LanceQueryBuilder object.
        """
        raise NotImplementedError

    def text(self, text: str) -> LanceQueryBuilder:
        """Set the text to search for.

        Parameters
        ----------
        text: str
            The text to search for.

        Returns
        -------
        LanceQueryBuilder
            The LanceQueryBuilder object.
        """
        raise NotImplementedError

    @abstractmethod
    def rerank(self, reranker: Reranker) -> LanceQueryBuilder:
        """Rerank the results using the specified reranker.

        Parameters
        ----------
        reranker: Reranker
            The reranker to use.

        Returns
        -------

        The LanceQueryBuilder object.
        """
        raise NotImplementedError


class LanceVectorQueryBuilder(LanceQueryBuilder):
    """
    Examples
    --------
    >>> import lancedb
    >>> data = [{"vector": [1.1, 1.2], "b": 2},
    ...         {"vector": [0.5, 1.3], "b": 4},
    ...         {"vector": [0.4, 0.4], "b": 6},
    ...         {"vector": [0.4, 0.4], "b": 10}]
    >>> db = lancedb.connect("./.lancedb")
    >>> table = db.create_table("my_table", data=data)
    >>> (table.search([0.4, 0.4])
    ...       .metric("cosine")
    ...       .where("b < 10")
    ...       .select(["b", "vector"])
    ...       .limit(2)
    ...       .to_pandas())
       b      vector  _distance
    0  6  [0.4, 0.4]        0.0
    """

    def __init__(
        self,
        table: "Table",
        query: Union[np.ndarray, list, "PIL.Image.Image"],
        vector_column: str,
        str_query: Optional[str] = None,
    ):
        super().__init__(table)
        self._query = query
        self._metric = "L2"
        self._nprobes = 20
        self._refine_factor = None
        self._vector_column = vector_column
        self._prefilter = False
        self._reranker = None
        self._str_query = str_query

    def metric(self, metric: Literal["L2", "cosine"]) -> LanceVectorQueryBuilder:
        """Set the distance metric to use.

        Parameters
        ----------
        metric: "L2" or "cosine"
            The distance metric to use. By default "L2" is used.

        Returns
        -------
        LanceVectorQueryBuilder
            The LanceQueryBuilder object.
        """
        self._metric = metric
        return self

    def nprobes(self, nprobes: int) -> LanceVectorQueryBuilder:
        """Set the number of probes to use.

        Higher values will yield better recall (more likely to find vectors if
        they exist) at the expense of latency.

        See discussion in [Querying an ANN Index][querying-an-ann-index] for
        tuning advice.

        Parameters
        ----------
        nprobes: int
            The number of probes to use.

        Returns
        -------
        LanceVectorQueryBuilder
            The LanceQueryBuilder object.
        """
        self._nprobes = nprobes
        return self

    def refine_factor(self, refine_factor: int) -> LanceVectorQueryBuilder:
        """Set the refine factor to use, increasing the number of vectors sampled.

        As an example, a refine factor of 2 will sample 2x as many vectors as
        requested, re-ranks them, and returns the top half most relevant results.

        See discussion in [Querying an ANN Index][querying-an-ann-index] for
        tuning advice.

        Parameters
        ----------
        refine_factor: int
            The refine factor to use.

        Returns
        -------
        LanceVectorQueryBuilder
            The LanceQueryBuilder object.
        """
        self._refine_factor = refine_factor
        return self

    def to_arrow(self) -> pa.Table:
        """
        Execute the query and return the results as an
        [Apache Arrow Table](https://arrow.apache.org/docs/python/generated/pyarrow.Table.html#pyarrow.Table).

        In addition to the selected columns, LanceDB also returns a vector
        and also the "_distance" column which is the distance between the query
        vector and the returned vectors.
        """
        return self.to_batches().read_all()

    def to_batches(self, /, batch_size: Optional[int] = None) -> pa.RecordBatchReader:
        """
        Execute the query and return the result as a RecordBatchReader object.

        Parameters
        ----------
        batch_size: int
            The maximum number of selected records in a RecordBatch object.

        Returns
        -------
        pa.RecordBatchReader
        """
        vector = self._query if isinstance(self._query, list) else self._query.tolist()
        if isinstance(vector[0], np.ndarray):
            vector = [v.tolist() for v in vector]
        query = Query(
            vector=vector,
            filter=self._where,
            prefilter=self._prefilter,
            k=self._limit,
            metric=self._metric,
            columns=self._columns,
            nprobes=self._nprobes,
            refine_factor=self._refine_factor,
            vector_column=self._vector_column,
            with_row_id=self._with_row_id,
            offset=self._offset,
        )
        result_set = self._table._execute_query(query, batch_size)
        if self._reranker is not None:
            rs_table = result_set.read_all()
            result_set = self._reranker.rerank_vector(self._str_query, rs_table)
            # convert result_set back to RecordBatchReader
            result_set = pa.RecordBatchReader.from_batches(
                result_set.schema, result_set.to_batches()
            )

        return result_set

    def where(self, where: str, prefilter: bool = False) -> LanceVectorQueryBuilder:
        """Set the where clause.

        Parameters
        ----------
        where: str
            The where clause which is a valid SQL where clause. See
            `Lance filter pushdown <https://lancedb.github.io/lance/read_and_write.html#filter-push-down>`_
            for valid SQL expressions.
        prefilter: bool, default False
            If True, apply the filter before vector search, otherwise the
            filter is applied on the result of vector search.
            This feature is **EXPERIMENTAL** and may be removed and modified
            without warning in the future.

        Returns
        -------
        LanceQueryBuilder
            The LanceQueryBuilder object.
        """
        self._where = where
        self._prefilter = prefilter
        return self

    def rerank(
        self, reranker: Reranker, query_string: Optional[str] = None
    ) -> LanceVectorQueryBuilder:
        """Rerank the results using the specified reranker.

        Parameters
        ----------
        reranker: Reranker
            The reranker to use.

        query_string: Optional[str]
            The query to use for reranking. This needs to be specified explicitly here
            as the query used for vector search may already be vectorized and the
            reranker requires a string query.
            This is only required if the query used for vector search is not a string.
            Note: This doesn't yet support the case where the query is multimodal or a
            list of vectors.

        Returns
        -------
        LanceVectorQueryBuilder
            The LanceQueryBuilder object.
        """
        self._reranker = reranker
        if self._str_query is None and query_string is None:
            raise ValueError(
                """
                The query used for vector search is not a string.
                In this case, the reranker query needs to be specified explicitly.
                """
            )
        if query_string is not None and not isinstance(query_string, str):
            raise ValueError("Reranking currently only supports string queries")
        self._str_query = query_string if query_string is not None else self._str_query
        return self


class LanceFtsQueryBuilder(LanceQueryBuilder):
    """A builder for full text search for LanceDB."""

    def __init__(
        self,
        table: "Table",
        query: str,
        ordering_field_name: Optional[str] = None,
        fts_columns: Union[str, List[str]] = [],
    ):
        super().__init__(table)
        self._query = query
        self._phrase_query = False
        self.ordering_field_name = ordering_field_name
        self._reranker = None
        if isinstance(fts_columns, str):
            fts_columns = [fts_columns]
        self._fts_columns = fts_columns

    def phrase_query(self, phrase_query: bool = True) -> LanceFtsQueryBuilder:
        """Set whether to use phrase query.

        Parameters
        ----------
        phrase_query: bool, default True
            If True, then the query will be wrapped in quotes and
            double quotes replaced by single quotes.

        Returns
        -------
        LanceFtsQueryBuilder
            The LanceFtsQueryBuilder object.
        """
        self._phrase_query = phrase_query
        return self

    def to_arrow(self) -> pa.Table:
        path, fs, exist = self._table._get_fts_index_path()
        if exist:
            return self.tantivy_to_arrow()

        query = self._query
        if self._phrase_query:
            raise NotImplementedError(
                "Phrase query is not yet supported in Lance FTS. "
                "Use tantivy-based index instead for now."
            )
        query = Query(
            columns=self._columns,
            filter=self._where,
            k=self._limit,
            prefilter=self._prefilter,
            with_row_id=self._with_row_id,
            full_text_query={
                "query": query,
                "columns": self._fts_columns,
            },
            vector=[],
            offset=self._offset,
        )
        results = self._table._execute_query(query)
        results = results.read_all()
        if self._reranker is not None:
            results = self._reranker.rerank_fts(self._query, results)
        return results

    def tantivy_to_arrow(self) -> pa.Table:
        try:
            import tantivy
        except ImportError:
            raise ImportError(
                "Please install tantivy-py `pip install tantivy` to use the full text search feature."  # noqa: E501
            )

        from .fts import search_index

        # get the index path
        path, fs, exist = self._table._get_fts_index_path()

        # check if the index exist
        if not exist:
            raise FileNotFoundError(
                "Fts index does not exist. "
                "Please first call table.create_fts_index(['<field_names>']) to "
                "create the fts index."
            )

        # Check that we are on local filesystem
        if not isinstance(fs, pa_fs.LocalFileSystem):
            raise NotImplementedError(
                "Tantivy-based full text search "
                "is only supported on the local filesystem"
            )
        # open the index
        index = tantivy.Index.open(path)
        # get the scores and doc ids
        query = self._query
        if self._phrase_query:
            query = query.replace('"', "'")
            query = f'"{query}"'
        row_ids, scores = search_index(
            index, query, self._limit, ordering_field=self.ordering_field_name
        )
        if len(row_ids) == 0:
            empty_schema = pa.schema([pa.field("_score", pa.float32())])
            return pa.Table.from_pylist([], schema=empty_schema)
        scores = pa.array(scores)
        output_tbl = self._table.to_lance().take(row_ids, columns=self._columns)
        output_tbl = output_tbl.append_column("_score", scores)
        # this needs to match vector search results which are uint64
        row_ids = pa.array(row_ids, type=pa.uint64())

        if self._where is not None:
            tmp_name = "__lancedb__duckdb__indexer__"
            output_tbl = output_tbl.append_column(
                tmp_name, pa.array(range(len(output_tbl)))
            )
            try:
                # TODO would be great to have Substrait generate pyarrow compute
                # expressions or conversely have pyarrow support SQL expressions
                # using Substrait
                import duckdb

                indexer = duckdb.sql(
                    f"SELECT {tmp_name} FROM output_tbl WHERE {self._where}"
                ).to_arrow_table()[tmp_name]
                output_tbl = output_tbl.take(indexer).drop([tmp_name])
                row_ids = row_ids.take(indexer)

            except ImportError:
                import tempfile

                import lance

                # TODO Use "memory://" instead once that's supported
                with tempfile.TemporaryDirectory() as tmp:
                    ds = lance.write_dataset(output_tbl, tmp)
                    output_tbl = ds.to_table(filter=self._where)
                    indexer = output_tbl[tmp_name]
                    row_ids = row_ids.take(indexer)
                    output_tbl = output_tbl.drop([tmp_name])

        if self._with_row_id:
            output_tbl = output_tbl.append_column("_rowid", row_ids)

        if self._reranker is not None:
            output_tbl = self._reranker.rerank_fts(self._query, output_tbl)
        return output_tbl

    def rerank(self, reranker: Reranker) -> LanceFtsQueryBuilder:
        """Rerank the results using the specified reranker.

        Parameters
        ----------
        reranker: Reranker
            The reranker to use.

        Returns
        -------
        LanceFtsQueryBuilder
            The LanceQueryBuilder object.
        """
        self._reranker = reranker
        return self


class LanceEmptyQueryBuilder(LanceQueryBuilder):
    def to_arrow(self) -> pa.Table:
        ds = self._table.to_lance()
        return ds.to_table(
            columns=self._columns,
            filter=self._where,
            limit=self._limit,
        )

    def rerank(self, reranker: Reranker) -> LanceEmptyQueryBuilder:
        """Rerank the results using the specified reranker.

        Parameters
        ----------
        reranker: Reranker
            The reranker to use.

        Returns
        -------
        LanceEmptyQueryBuilder
            The LanceQueryBuilder object.
        """
        raise NotImplementedError("Reranking is not yet supported.")


class LanceHybridQueryBuilder(LanceQueryBuilder):
    """
    A query builder that performs hybrid vector and full text search.
    Results are combined and reranked based on the specified reranker.
    By default, the results are reranked using the LinearCombinationReranker.

    To make the vector and fts results comparable, the scores are normalized.
    Instead of normalizing scores, the `normalize` parameter can be set to "rank"
    in the `rerank` method to convert the scores to ranks and then normalize them.
    """

    def __init__(
        self,
        table: "Table",
        query: str = None,
        vector_column: str = None,
        fts_columns: Union[str, List[str]] = [],
    ):
        super().__init__(table)
        self._query = query
        self._vector_column = vector_column
        self._fts_columns = fts_columns
        self._norm = "score"
        self._reranker = LinearCombinationReranker(weight=0.7, fill=1.0)
        self._nprobes = None
        self._refine_factor = None

    def _validate_query(self, query, vector=None, text=None):
        if query is not None and (vector is not None or text is not None):
            raise ValueError(
                "You can either provide a string query in search() method"
                "or set `vector()` and `text()` explicitly for hybrid search."
                "But not both."
            )

        vector_query = vector if vector is not None else query
        if not isinstance(vector_query, (str, list, np.ndarray)):
            raise ValueError("Vector query must be either a string or a vector")

        text_query = text or query
        if text_query is None:
            raise ValueError("Text query must be provided for hybrid search.")
        if not isinstance(text_query, str):
            raise ValueError("Text query must be a string")

        return vector_query, text_query

    def to_arrow(self) -> pa.Table:
        vector_query, fts_query = self._validate_query(
            self._query, self._vector, self._text
        )
        self._fts_query = LanceFtsQueryBuilder(
            self._table, fts_query, fts_columns=self._fts_columns
        )
        vector_query = self._query_to_vector(
            self._table, vector_query, self._vector_column
        )
        self._vector_query = LanceVectorQueryBuilder(
            self._table, vector_query, self._vector_column
        )

        if self._limit:
            self._vector_query.limit(self._limit)
            self._fts_query.limit(self._limit)
        if self._columns:
            self._vector_query.select(self._columns)
            self._fts_query.select(self._columns)
        if self._where:
            self._vector_query.where(self._where, self._prefilter)
            self._fts_query.where(self._where, self._prefilter)
        if self._with_row_id:
            self._vector_query.with_row_id(True)
            self._fts_query.with_row_id(True)
        if self._nprobes:
            self._vector_query.nprobes(self._nprobes)
        if self._refine_factor:
            self._vector_query.refine_factor(self._refine_factor)

        with ThreadPoolExecutor() as executor:
            fts_future = executor.submit(self._fts_query.with_row_id(True).to_arrow)
            vector_future = executor.submit(
                self._vector_query.with_row_id(True).to_arrow
            )
            fts_results = fts_future.result()
            vector_results = vector_future.result()

        # convert to ranks first if needed
        if self._norm == "rank":
            vector_results = self._rank(vector_results, "_distance")
            fts_results = self._rank(fts_results, "_score")
        # normalize the scores to be between 0 and 1, 0 being most relevant
        vector_results = self._normalize_scores(vector_results, "_distance")

        # In fts higher scores represent relevance. Not inverting them here as
        # rerankers might need to preserve this score to support `return_score="all"`
        fts_results = self._normalize_scores(fts_results, "_score")

        results = self._reranker.rerank_hybrid(
            self._fts_query._query, vector_results, fts_results
        )

        if not isinstance(results, pa.Table):  # Enforce type
            raise TypeError(
                f"rerank_hybrid must return a pyarrow.Table, got {type(results)}"
            )

        # apply limit after reranking
        results = results.slice(length=self._limit)

        if not self._with_row_id:
            results = results.drop(["_rowid"])
        return results

    def _rank(self, results: pa.Table, column: str, ascending: bool = True):
        if len(results) == 0:
            return results
        # Get the _score column from results
        scores = results.column(column).to_numpy()
        sort_indices = np.argsort(scores)
        if not ascending:
            sort_indices = sort_indices[::-1]
        ranks = np.empty_like(sort_indices)
        ranks[sort_indices] = np.arange(len(scores)) + 1
        # replace the _score column with the ranks
        _score_idx = results.column_names.index(column)
        results = results.set_column(
            _score_idx, column, pa.array(ranks, type=pa.float32())
        )
        return results

    def _normalize_scores(self, results: pa.Table, column: str, invert=False):
        if len(results) == 0:
            return results
        # Get the _score column from results
        scores = results.column(column).to_numpy()
        # normalize the scores by subtracting the min and dividing by the max
        max, min = np.max(scores), np.min(scores)
        if np.isclose(max, min):
            rng = max
        else:
            rng = max - min
        scores = (scores - min) / rng
        if invert:
            scores = 1 - scores
        # replace the _score column with the ranks
        _score_idx = results.column_names.index(column)
        results = results.set_column(
            _score_idx, column, pa.array(scores, type=pa.float32())
        )
        return results

    def rerank(
        self,
        normalize="score",
        reranker: Reranker = LinearCombinationReranker(weight=0.7, fill=1.0),
    ) -> LanceHybridQueryBuilder:
        """
        Rerank the hybrid search results using the specified reranker. The reranker
        must be an instance of Reranker class.

        Parameters
        ----------
        normalize: str, default "score"
            The method to normalize the scores. Can be "rank" or "score". If "rank",
            the scores are converted to ranks and then normalized. If "score", the
            scores are normalized directly.
        reranker: Reranker, default LinearCombinationReranker(weight=0.7, fill=1.0)
            The reranker to use. Must be an instance of Reranker class.
        Returns
        -------
        LanceHybridQueryBuilder
            The LanceHybridQueryBuilder object.
        """
        if normalize not in ["rank", "score"]:
            raise ValueError("normalize must be 'rank' or 'score'.")
        if reranker and not isinstance(reranker, Reranker):
            raise ValueError("reranker must be an instance of Reranker class.")

        self._norm = normalize
        self._reranker = reranker

        return self

<<<<<<< HEAD
    def limit(self, limit: int) -> LanceHybridQueryBuilder:
        """
        Set the maximum number of results to return for both vector and fts search
        components.

        Parameters
        ----------
        limit: int
            The maximum number of results to return.

        Returns
        -------
        LanceHybridQueryBuilder
            The LanceHybridQueryBuilder object.
        """
        self._vector_query.limit(limit)
        self._fts_query.limit(limit)
        self._limit = limit

        return self

    def offset(self, offset: int) -> LanceHybridQueryBuilder:
        """
        Set the offset for the results for both vector and fts search components.

        Parameters
        ----------
        offset: int
            The offset to start fetching results from.

        Returns
        -------
        LanceHybridQueryBuilder
            The LanceHybridQueryBuilder object.
        """
        self._vector_query.offset(offset)
        self._fts_query.offset(offset)
        self._offset = offset

        return self

    def select(self, columns: list) -> LanceHybridQueryBuilder:
        """
        Set the columns to return for both vector and fts search.

        Parameters
        ----------
        columns: list
            The columns to return.

        Returns
        -------
        LanceHybridQueryBuilder
            The LanceHybridQueryBuilder object.
        """
        self._vector_query.select(columns)
        self._fts_query.select(columns)
        return self

    def where(self, where: str, prefilter: bool = False) -> LanceHybridQueryBuilder:
        """
        Set the where clause for both vector and fts search.

        Parameters
        ----------
        where: str
            The where clause which is a valid SQL where clause. See
            `Lance filter pushdown <https://lancedb.github.io/lance/read_and_write.html#filter-push-down>`_
            for valid SQL expressions.

        prefilter: bool, default False
            If True, apply the filter before vector search, otherwise the
            filter is applied on the result of vector search.

        Returns
        -------
        LanceHybridQueryBuilder
            The LanceHybridQueryBuilder object.
        """

        self._vector_query.where(where, prefilter=prefilter)
        self._fts_query.where(where)
        return self

    def metric(self, metric: Literal["L2", "cosine"]) -> LanceHybridQueryBuilder:
        """
        Set the distance metric to use for vector search.

        Parameters
        ----------
        metric: "L2" or "cosine"
            The distance metric to use. By default "L2" is used.

        Returns
        -------
        LanceHybridQueryBuilder
            The LanceHybridQueryBuilder object.
        """
        self._vector_query.metric(metric)
        return self

=======
>>>>>>> 51966a84
    def nprobes(self, nprobes: int) -> LanceHybridQueryBuilder:
        """
        Set the number of probes to use for vector search.

        Higher values will yield better recall (more likely to find vectors if
        they exist) at the expense of latency.

        Parameters
        ----------
        nprobes: int
            The number of probes to use.

        Returns
        -------
        LanceHybridQueryBuilder
            The LanceHybridQueryBuilder object.
        """
        self._nprobes = nprobes
        return self

    def refine_factor(self, refine_factor: int) -> LanceHybridQueryBuilder:
        """
        Refine the vector search results by reading extra elements and
        re-ranking them in memory.

        Parameters
        ----------
        refine_factor: int
            The refine factor to use.

        Returns
        -------
        LanceHybridQueryBuilder
            The LanceHybridQueryBuilder object.
        """
        self._refine_factor = refine_factor
        return self

    def vector(self, vector: Union[np.ndarray, list]) -> LanceHybridQueryBuilder:
        self._vector = vector
        return self

    def text(self, text: str) -> LanceHybridQueryBuilder:
        self._text = text
        return self


class AsyncQueryBase(object):
    def __init__(self, inner: Union[LanceQuery | LanceVectorQuery]):
        """
        Construct an AsyncQueryBase

        This method is not intended to be called directly.  Instead, use the
        [AsyncTable.query][lancedb.table.AsyncTable.query] method to create a query.
        """
        self._inner = inner

    def where(self, predicate: str) -> AsyncQuery:
        """
        Only return rows matching the given predicate

        The predicate should be supplied as an SQL query string.

        Examples
        --------

        >>> predicate = "x > 10"
        >>> predicate = "y > 0 AND y < 100"
        >>> predicate = "x > 5 OR y = 'test'"

        Filtering performance can often be improved by creating a scalar index
        on the filter column(s).
        """
        self._inner.where(predicate)
        return self

    def select(self, columns: Union[List[str], dict[str, str]]) -> AsyncQuery:
        """
        Return only the specified columns.

        By default a query will return all columns from the table.  However, this can
        have a very significant impact on latency.  LanceDb stores data in a columnar
        fashion.  This
        means we can finely tune our I/O to select exactly the columns we need.

        As a best practice you should always limit queries to the columns that you need.
        If you pass in a list of column names then only those columns will be
        returned.

        You can also use this method to create new "dynamic" columns based on your
        existing columns. For example, you may not care about "a" or "b" but instead
        simply want "a + b".  This is often seen in the SELECT clause of an SQL query
        (e.g. `SELECT a+b FROM my_table`).

        To create dynamic columns you can pass in a dict[str, str].  A column will be
        returned for each entry in the map.  The key provides the name of the column.
        The value is an SQL string used to specify how the column is calculated.

        For example, an SQL query might state `SELECT a + b AS combined, c`.  The
        equivalent input to this method would be `{"combined": "a + b", "c": "c"}`.

        Columns will always be returned in the order given, even if that order is
        different than the order used when adding the data.
        """
        if isinstance(columns, list) and all(isinstance(c, str) for c in columns):
            self._inner.select_columns(columns)
        elif isinstance(columns, dict) and all(
            isinstance(k, str) and isinstance(v, str) for k, v in columns.items()
        ):
            self._inner.select(list(columns.items()))
        else:
            raise TypeError("columns must be a list of column names or a dict")
        return self

    def limit(self, limit: int) -> AsyncQuery:
        """
        Set the maximum number of results to return.

        By default, a plain search has no limit.  If this method is not
        called then every valid row from the table will be returned.
        """
        self._inner.limit(limit)
        return self

    def offset(self, offset: int) -> AsyncQuery:
        """
        Set the offset for the results.

        Parameters
        ----------
        offset: int
            The offset to start fetching results from.
        """
        self._inner.offset(offset)
        return self

    async def to_batches(
        self, *, max_batch_length: Optional[int] = None
    ) -> AsyncRecordBatchReader:
        """
        Execute the query and return the results as an Apache Arrow RecordBatchReader.

        Parameters
        ----------

        max_batch_length: Optional[int]
            The maximum number of selected records in a single RecordBatch object.
            If not specified, a default batch length is used.
            It is possible for batches to be smaller than the provided length if the
            underlying data is stored in smaller chunks.
        """
        return AsyncRecordBatchReader(await self._inner.execute(max_batch_length))

    async def to_arrow(self) -> pa.Table:
        """
        Execute the query and collect the results into an Apache Arrow Table.

        This method will collect all results into memory before returning.  If
        you expect a large number of results, you may want to use
        [to_batches][lancedb.query.AsyncQueryBase.to_batches]
        """
        batch_iter = await self.to_batches()
        return pa.Table.from_batches(
            await batch_iter.read_all(), schema=batch_iter.schema
        )

    async def to_list(self) -> List[dict]:
        """
        Execute the query and return the results as a list of dictionaries.

        Each list entry is a dictionary with the selected column names as keys,
        or all table columns if `select` is not called. The vector and the "_distance"
        fields are returned whether or not they're explicitly selected.
        """
        return (await self.to_arrow()).to_pylist()

    async def to_pandas(self) -> "pd.DataFrame":
        """
        Execute the query and collect the results into a pandas DataFrame.

        This method will collect all results into memory before returning.  If you
        expect a large number of results, you may want to use
        [to_batches][lancedb.query.AsyncQueryBase.to_batches] and convert each batch to
        pandas separately.

        Examples
        --------

        >>> import asyncio
        >>> from lancedb import connect_async
        >>> async def doctest_example():
        ...     conn = await connect_async("./.lancedb")
        ...     table = await conn.create_table("my_table", data=[{"a": 1, "b": 2}])
        ...     async for batch in await table.query().to_batches():
        ...         batch_df = batch.to_pandas()
        >>> asyncio.run(doctest_example())
        """
        return (await self.to_arrow()).to_pandas()

    async def explain_plan(self, verbose: Optional[bool] = False):
        """Return the execution plan for this query.

        Examples
        --------
        >>> import asyncio
        >>> from lancedb import connect_async
        >>> async def doctest_example():
        ...     conn = await connect_async("./.lancedb")
        ...     table = await conn.create_table("my_table", [{"vector": [99, 99]}])
        ...     query = [100, 100]
        ...     plan = await table.query().nearest_to([1, 2]).explain_plan(True)
        ...     print(plan)
        >>> asyncio.run(doctest_example()) # doctest: +ELLIPSIS, +NORMALIZE_WHITESPACE
        ProjectionExec: expr=[vector@0 as vector, _distance@2 as _distance]
          FilterExec: _distance@2 IS NOT NULL
            SortExec: TopK(fetch=10), expr=[_distance@2 ASC NULLS LAST], preserve_partitioning=[false]
              KNNVectorDistance: metric=l2
                LanceScan: uri=..., projection=[vector], row_id=true, row_addr=false, ordered=false

        Parameters
        ----------
        verbose : bool, default False
            Use a verbose output format.

        Returns
        -------
        plan : str
        """  # noqa: E501
        return await self._inner.explain_plan(verbose)


class AsyncQuery(AsyncQueryBase):
    def __init__(self, inner: LanceQuery):
        """
        Construct an AsyncQuery

        This method is not intended to be called directly.  Instead, use the
        [AsyncTable.query][lancedb.table.AsyncTable.query] method to create a query.
        """
        super().__init__(inner)
        self._inner = inner

    @classmethod
    def _query_vec_to_array(self, vec: Union[VEC, Tuple]):
        if isinstance(vec, list):
            return pa.array(vec)
        if isinstance(vec, np.ndarray):
            return pa.array(vec)
        if isinstance(vec, pa.Array):
            return vec
        if isinstance(vec, pa.ChunkedArray):
            return vec.combine_chunks()
        if isinstance(vec, tuple):
            return pa.array(vec)
        # We've checked everything we formally support in our typings
        # but, as a fallback, let pyarrow try and convert it anyway.
        # This can allow for some more exotic things like iterables
        return pa.array(vec)

    def nearest_to(
        self, query_vector: Optional[Union[VEC, Tuple]] = None
    ) -> AsyncVectorQuery:
        """
        Find the nearest vectors to the given query vector.

        This converts the query from a plain query to a vector query.

        This method will attempt to convert the input to the query vector
        expected by the embedding model.  If the input cannot be converted
        then an error will be thrown.

        By default, there is no embedding model, and the input should be
        something that can be converted to a pyarrow array of floats.  This
        includes lists, numpy arrays, and tuples.

        If there is only one vector column (a column whose data type is a
        fixed size list of floats) then the column does not need to be specified.
        If there is more than one vector column you must use
        [AsyncVectorQuery.column][lancedb.query.AsyncVectorQuery.column] to specify
        which column you would like to compare with.

        If no index has been created on the vector column then a vector query
        will perform a distance comparison between the query vector and every
        vector in the database and then sort the results.  This is sometimes
        called a "flat search"

        For small databases, with tens of thousands of vectors or less, this can
        be reasonably fast.  In larger databases you should create a vector index
        on the column.  If there is a vector index then an "approximate" nearest
        neighbor search (frequently called an ANN search) will be performed.  This
        search is much faster, but the results will be approximate.

        The query can be further parameterized using the returned builder.  There
        are various ANN search parameters that will let you fine tune your recall
        accuracy vs search latency.

        Vector searches always have a [limit][].  If `limit` has not been called then
        a default `limit` of 10 will be used.
        """
        return AsyncVectorQuery(
            self._inner.nearest_to(AsyncQuery._query_vec_to_array(query_vector))
        )

    def nearest_to_text(
        self, query: str, columns: Union[str, List[str]] = []
    ) -> AsyncQuery:
        """
        Find the documents that are most relevant to the given text query.

        This method will perform a full text search on the table and return
        the most relevant documents.  The relevance is determined by BM25.

        The columns to search must be with native FTS index
        (Tantivy-based can't work with this method).

        By default, all indexed columns are searched,
        now only one column can be searched at a time.

        Parameters
        ----------
        query: str
            The text query to search for.
        columns: str or list of str, default None
            The columns to search in. If None, all indexed columns are searched.
            For now only one column can be searched at a time.
        """
        if isinstance(columns, str):
            columns = [columns]
        self._inner.nearest_to_text({"query": query, "columns": columns})
        return self


class AsyncVectorQuery(AsyncQueryBase):
    def __init__(self, inner: LanceVectorQuery):
        """
        Construct an AsyncVectorQuery

        This method is not intended to be called directly.  Instead, create
        a query first with [AsyncTable.query][lancedb.table.AsyncTable.query] and then
        use [AsyncQuery.nearest_to][lancedb.query.AsyncQuery.nearest_to]] to convert to
        a vector query.  Or you can use
        [AsyncTable.vector_search][lancedb.table.AsyncTable.vector_search]
        """
        super().__init__(inner)
        self._inner = inner

    def column(self, column: str) -> AsyncVectorQuery:
        """
        Set the vector column to query

        This controls which column is compared to the query vector supplied in
        the call to [AsyncQuery.nearest_to][lancedb.query.AsyncQuery.nearest_to].

        This parameter must be specified if the table has more than one column
        whose data type is a fixed-size-list of floats.
        """
        self._inner.column(column)
        return self

    def nprobes(self, nprobes: int) -> AsyncVectorQuery:
        """
        Set the number of partitions to search (probe)

        This argument is only used when the vector column has an IVF PQ index.
        If there is no index then this value is ignored.

        The IVF stage of IVF PQ divides the input into partitions (clusters) of
        related values.

        The partition whose centroids are closest to the query vector will be
        exhaustiely searched to find matches.  This parameter controls how many
        partitions should be searched.

        Increasing this value will increase the recall of your query but will
        also increase the latency of your query.  The default value is 20.  This
        default is good for many cases but the best value to use will depend on
        your data and the recall that you need to achieve.

        For best results we recommend tuning this parameter with a benchmark against
        your actual data to find the smallest possible value that will still give
        you the desired recall.
        """
        self._inner.nprobes(nprobes)
        return self

    def refine_factor(self, refine_factor: int) -> AsyncVectorQuery:
        """
        A multiplier to control how many additional rows are taken during the refine
        step

        This argument is only used when the vector column has an IVF PQ index.
        If there is no index then this value is ignored.

        An IVF PQ index stores compressed (quantized) values.  They query vector is
        compared against these values and, since they are compressed, the comparison is
        inaccurate.

        This parameter can be used to refine the results.  It can improve both improve
        recall and correct the ordering of the nearest results.

        To refine results LanceDb will first perform an ANN search to find the nearest
        `limit` * `refine_factor` results.  In other words, if `refine_factor` is 3 and
        `limit` is the default (10) then the first 30 results will be selected.  LanceDb
        then fetches the full, uncompressed, values for these 30 results.  The results
        are then reordered by the true distance and only the nearest 10 are kept.

        Note: there is a difference between calling this method with a value of 1 and
        never calling this method at all.  Calling this method with any value will have
        an impact on your search latency.  When you call this method with a
        `refine_factor` of 1 then LanceDb still needs to fetch the full, uncompressed,
        values so that it can potentially reorder the results.

        Note: if this method is NOT called then the distances returned in the _distance
        column will be approximate distances based on the comparison of the quantized
        query vector and the quantized result vectors.  This can be considerably
        different than the true distance between the query vector and the actual
        uncompressed vector.
        """
        self._inner.refine_factor(refine_factor)
        return self

    def distance_type(self, distance_type: str) -> AsyncVectorQuery:
        """
        Set the distance metric to use

        When performing a vector search we try and find the "nearest" vectors according
        to some kind of distance metric.  This parameter controls which distance metric
        to use.  See @see {@link IvfPqOptions.distanceType} for more details on the
        different distance metrics available.

        Note: if there is a vector index then the distance type used MUST match the
        distance type used to train the vector index.  If this is not done then the
        results will be invalid.

        By default "l2" is used.
        """
        self._inner.distance_type(distance_type)
        return self

    def postfilter(self) -> AsyncVectorQuery:
        """
        If this is called then filtering will happen after the vector search instead of
        before.

        By default filtering will be performed before the vector search.  This is how
        filtering is typically understood to work.  This prefilter step does add some
        additional latency.  Creating a scalar index on the filter column(s) can
        often improve this latency.  However, sometimes a filter is too complex or
        scalar indices cannot be applied to the column.  In these cases postfiltering
        can be used instead of prefiltering to improve latency.

        Post filtering applies the filter to the results of the vector search.  This
        means we only run the filter on a much smaller set of data.  However, it can
        cause the query to return fewer than `limit` results (or even no results) if
        none of the nearest results match the filter.

        Post filtering happens during the "refine stage" (described in more detail in
        @see {@link VectorQuery#refineFactor}).  This means that setting a higher refine
        factor can often help restore some of the results lost by post filtering.
        """
        self._inner.postfilter()
        return self

    def bypass_vector_index(self) -> AsyncVectorQuery:
        """
        If this is called then any vector index is skipped

        An exhaustive (flat) search will be performed.  The query vector will
        be compared to every vector in the table.  At high scales this can be
        expensive.  However, this is often still useful.  For example, skipping
        the vector index can give you ground truth results which you can use to
        calculate your recall to select an appropriate value for nprobes.
        """
        self._inner.bypass_vector_index()
        return self<|MERGE_RESOLUTION|>--- conflicted
+++ resolved
@@ -1121,110 +1121,6 @@
 
         return self
 
-<<<<<<< HEAD
-    def limit(self, limit: int) -> LanceHybridQueryBuilder:
-        """
-        Set the maximum number of results to return for both vector and fts search
-        components.
-
-        Parameters
-        ----------
-        limit: int
-            The maximum number of results to return.
-
-        Returns
-        -------
-        LanceHybridQueryBuilder
-            The LanceHybridQueryBuilder object.
-        """
-        self._vector_query.limit(limit)
-        self._fts_query.limit(limit)
-        self._limit = limit
-
-        return self
-
-    def offset(self, offset: int) -> LanceHybridQueryBuilder:
-        """
-        Set the offset for the results for both vector and fts search components.
-
-        Parameters
-        ----------
-        offset: int
-            The offset to start fetching results from.
-
-        Returns
-        -------
-        LanceHybridQueryBuilder
-            The LanceHybridQueryBuilder object.
-        """
-        self._vector_query.offset(offset)
-        self._fts_query.offset(offset)
-        self._offset = offset
-
-        return self
-
-    def select(self, columns: list) -> LanceHybridQueryBuilder:
-        """
-        Set the columns to return for both vector and fts search.
-
-        Parameters
-        ----------
-        columns: list
-            The columns to return.
-
-        Returns
-        -------
-        LanceHybridQueryBuilder
-            The LanceHybridQueryBuilder object.
-        """
-        self._vector_query.select(columns)
-        self._fts_query.select(columns)
-        return self
-
-    def where(self, where: str, prefilter: bool = False) -> LanceHybridQueryBuilder:
-        """
-        Set the where clause for both vector and fts search.
-
-        Parameters
-        ----------
-        where: str
-            The where clause which is a valid SQL where clause. See
-            `Lance filter pushdown <https://lancedb.github.io/lance/read_and_write.html#filter-push-down>`_
-            for valid SQL expressions.
-
-        prefilter: bool, default False
-            If True, apply the filter before vector search, otherwise the
-            filter is applied on the result of vector search.
-
-        Returns
-        -------
-        LanceHybridQueryBuilder
-            The LanceHybridQueryBuilder object.
-        """
-
-        self._vector_query.where(where, prefilter=prefilter)
-        self._fts_query.where(where)
-        return self
-
-    def metric(self, metric: Literal["L2", "cosine"]) -> LanceHybridQueryBuilder:
-        """
-        Set the distance metric to use for vector search.
-
-        Parameters
-        ----------
-        metric: "L2" or "cosine"
-            The distance metric to use. By default "L2" is used.
-
-        Returns
-        -------
-        LanceHybridQueryBuilder
-            The LanceHybridQueryBuilder object.
-        """
-        self._vector_query.metric(metric)
-        return self
-
-=======
->>>>>>> 51966a84
     def nprobes(self, nprobes: int) -> LanceHybridQueryBuilder:
         """
         Set the number of probes to use for vector search.
