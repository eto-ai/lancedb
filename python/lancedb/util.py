#  Copyright 2023 LanceDB Developers
#
#  Licensed under the Apache License, Version 2.0 (the "License");
#  you may not use this file except in compliance with the License.
#  You may obtain a copy of the License at
#      http://www.apache.org/licenses/LICENSE-2.0
#
#  Unless required by applicable law or agreed to in writing, software
#  distributed under the License is distributed on an "AS IS" BASIS,
#  WITHOUT WARRANTIES OR CONDITIONS OF ANY KIND, either express or implied.
#  See the License for the specific language governing permissions and
#  limitations under the License.

import os
<<<<<<< HEAD
import importlib
=======
import pathlib
>>>>>>> a4b91fd6
from datetime import date, datetime
from functools import singledispatch
from typing import Tuple, Union
from urllib.parse import urlparse

import numpy as np
import pyarrow.fs as pa_fs


def get_uri_scheme(uri: str) -> str:
    """
    Get the scheme of a URI. If the URI does not have a scheme, assume it is a file URI.

    Parameters
    ----------
    uri : str
        The URI to parse.

    Returns
    -------
    str: The scheme of the URI.
    """
    parsed = urlparse(uri)
    scheme = parsed.scheme
    if not scheme:
        scheme = "file"
    elif scheme in ["s3a", "s3n"]:
        scheme = "s3"
    elif len(scheme) == 1:
        # Windows drive names are parsed as the scheme
        # e.g. "c:\path" -> ParseResult(scheme="c", netloc="", path="/path", ...)
        # So we add special handling here for schemes that are a single character
        scheme = "file"
    return scheme


def get_uri_location(uri: str) -> str:
    """
    Get the location of a URI. If the parameter is not a url, assumes it is just a path

    Parameters
    ----------
    uri : str
        The URI to parse.

    Returns
    -------
    str: Location part of the URL, without scheme
    """
    parsed = urlparse(uri)
    if len(parsed.scheme) == 1:
        # Windows drive names are parsed as the scheme
        # e.g. "c:\path" -> ParseResult(scheme="c", netloc="", path="/path", ...)
        # So we add special handling here for schemes that are a single character
        return uri

    if not parsed.netloc:
        return parsed.path
    else:
        return parsed.netloc + parsed.path


def fs_from_uri(uri: str) -> Tuple[pa_fs.FileSystem, str]:
    """
    Get a PyArrow FileSystem from a URI, handling extra environment variables.
    """
    if get_uri_scheme(uri) == "s3":
        fs = pa_fs.S3FileSystem(
            endpoint_override=os.environ.get("AWS_ENDPOINT"),
            request_timeout=30,
            connect_timeout=30,
        )
        path = get_uri_location(uri)
        return fs, path

    return pa_fs.FileSystem.from_uri(uri)


def join_uri(base: Union[str, pathlib.Path], *parts: str) -> str:
    """
    Join a URI with multiple parts, handles both local and remote paths

    Parameters
    ----------
    base : str
        The base URI
    parts : str
        The parts to join to the base URI, each separated by the
        appropriate path separator for the URI scheme and OS
    """
    if isinstance(base, pathlib.Path):
        return base.joinpath(*parts)
    base = str(base)
    if get_uri_scheme(base) == "file":
        # using pathlib for local paths make this windows compatible
        # `get_uri_scheme` returns `file` for windows drive names (e.g. `c:\path`)
        return str(pathlib.Path(base, *parts))
    # for remote paths, just use os.path.join
    return "/".join([p.rstrip("/") for p in [base, *parts]])


def safe_import(module: str, mitigation=None):
    """
    Import the specified module. If the module is not installed,
    raise an ImportError with a helpful message.

    Parameters
    ----------
    module : str
        The name of the module to import
    mitigation : Optional[str]
        The package(s) to install to mitigate the error.
        If not provided then the module name will be used.
    """
    try:
        return importlib.import_module(module)
    except ImportError:
        raise ImportError(f"Please install {mitigation or module}")


@singledispatch
def value_to_sql(value):
    raise NotImplementedError("SQL conversion is not implemented for this type")


@value_to_sql.register(str)
def _(value: str):
    return f"'{value}'"


@value_to_sql.register(int)
def _(value: int):
    return str(value)


@value_to_sql.register(float)
def _(value: float):
    return str(value)


@value_to_sql.register(bool)
def _(value: bool):
    return str(value).upper()


@value_to_sql.register(type(None))
def _(value: type(None)):
    return "NULL"


@value_to_sql.register(datetime)
def _(value: datetime):
    return f"'{value.isoformat()}'"


@value_to_sql.register(date)
def _(value: date):
    return f"'{value.isoformat()}'"


@value_to_sql.register(list)
def _(value: list):
    return "[" + ", ".join(map(value_to_sql, value)) + "]"


@value_to_sql.register(np.ndarray)
def _(value: np.ndarray):
    return value_to_sql(value.tolist())<|MERGE_RESOLUTION|>--- conflicted
+++ resolved
@@ -12,11 +12,7 @@
 #  limitations under the License.
 
 import os
-<<<<<<< HEAD
 import importlib
-=======
-import pathlib
->>>>>>> a4b91fd6
 from datetime import date, datetime
 from functools import singledispatch
 from typing import Tuple, Union
