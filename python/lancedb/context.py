--- conflicted
+++ resolved
@@ -14,10 +14,8 @@
 
 import pandas as pd
 from .exceptions import MissingValueError, MissingColumnError
-<<<<<<< HEAD
-=======
-
->>>>>>> 9b83ce3d
+
+
 
 def contextualize(raw_df: pd.DataFrame) -> Contextualizer:
     """Create a Contextualizer object for the given DataFrame.
@@ -185,14 +183,6 @@
             raise MissingColumnError(self._text_col)
 
         if self._window is None or self._window < 1:
-<<<<<<< HEAD
-            raise MissingValueError("The value of window is None or less than 1. Specify the "
-                "window size (number of rows to include in each window)")
-
-        if self._stride is None or self._stride < 1:
-            raise MissingValueError("The value of stride is None or less than 1. Specify the "
-                "stride (number of rows to skip between each window)")
-=======
             raise MissingValueError(
                 "The value of window is None or less than 1. Specify the "
                 "window size (number of rows to include in each window)"
@@ -203,7 +193,6 @@
                 "The value of stride is None or less than 1. Specify the "
                 "stride (number of rows to skip between each window)"
             )
->>>>>>> 9b83ce3d
 
         def process_group(grp):
             # For each group, create the text rolling window
