#  Copyright 2023 LanceDB Developers
#
#  Licensed under the Apache License, Version 2.0 (the "License");
#  you may not use this file except in compliance with the License.
#  You may obtain a copy of the License at
#      http://www.apache.org/licenses/LICENSE-2.0
#
#  Unless required by applicable law or agreed to in writing, software
#  distributed under the License is distributed on an "AS IS" BASIS,
#  WITHOUT WARRANTIES OR CONDITIONS OF ANY KIND, either express or implied.
#  See the License for the specific language governing permissions and
#  limitations under the License.

from __future__ import annotations

from abc import ABC, abstractmethod
from pathlib import Path
from concurrent.futures import ThreadPoolExecutor
from typing import TYPE_CHECKING, List, Literal, Optional, Type, Union

import deprecation
import numpy as np
import pyarrow as pa
import pydantic

from . import __version__
from .common import VECTOR_COLUMN_NAME
from .util import safe_import_pandas
from .rerankers.base import Reranker
from .rerankers.linear_combination import LinearCombinationReranker

if TYPE_CHECKING:
    import PIL
    import polars as pl

    from .pydantic import LanceModel
    from .table import Table

pd = safe_import_pandas()


class Query(pydantic.BaseModel):
    """The LanceDB Query

    Attributes
    ----------
    vector : List[float]
        the vector to search for
    filter : Optional[str]
        sql filter to refine the query with, optional
    prefilter : bool
        if True then apply the filter before vector search
    k : int
        top k results to return
    metric : str
        the distance metric between a pair of vectors,

        can support L2 (default), Cosine and Dot.
        [metric definitions][search]
    columns : Optional[List[str]]
        which columns to return in the results
    nprobes : int
        The number of probes used - optional

        - A higher number makes search more accurate but also slower.

        - See discussion in [Querying an ANN Index][querying-an-ann-index] for
          tuning advice.
    refine_factor : Optional[int]
        Refine the results by reading extra elements and re-ranking them in memory.

        - A higher number makes search more accurate but also slower.

        - See discussion in [Querying an ANN Index][querying-an-ann-index] for
          tuning advice.
    """

    vector_column: str = VECTOR_COLUMN_NAME

    # vector to search for
    vector: Union[List[float], List[List[float]]]

    # sql filter to refine the query with
    filter: Optional[str] = None

    # if True then apply the filter before vector search
    prefilter: bool = False

    # top k results to return
    k: int

    # # metrics
    metric: str = "L2"

    # which columns to return in the results
    columns: Optional[List[str]] = None

    # optional query parameters for tuning the results,
    # e.g. `{"nprobes": "10", "refine_factor": "10"}`
    nprobes: int = 10

    # Refine factor.
    refine_factor: Optional[int] = None

    with_row_id: bool = False


class LanceQueryBuilder(ABC):
    """Build LanceDB query based on specific query type:
    vector or full text search.
    """

    @classmethod
    def create(
        cls,
        table: "Table",
        query: Optional[Union[np.ndarray, str, "PIL.Image.Image"]],
        query_type: str,
        vector_column_name: str,
    ) -> LanceQueryBuilder:
        if query is None:
            return LanceEmptyQueryBuilder(table)

        if query_type == "hybrid":
            # hybrid fts and vector query
            return LanceHybridQueryBuilder(table, query, vector_column_name)

        # convert "auto" query_type to "vector" or "fts"
        # and convert the query to vector if needed
        query, query_type = cls._resolve_query(
            table, query, query_type, vector_column_name
        )

        if isinstance(query, str):
            # fts
            return LanceFtsQueryBuilder(table, query)

        if isinstance(query, list):
            query = np.array(query, dtype=np.float32)
        elif isinstance(query, np.ndarray):
            query = query.astype(np.float32)
        else:
            raise TypeError(f"Unsupported query type: {type(query)}")

        return LanceVectorQueryBuilder(table, query, vector_column_name)

    @classmethod
    def _resolve_query(cls, table, query, query_type, vector_column_name):
        # If query_type is fts, then query must be a string.
        # otherwise raise TypeError
        if query_type == "fts":
            if not isinstance(query, str):
                raise TypeError(f"'fts' queries must be a string: {type(query)}")
            return query, query_type
        elif query_type == "vector":
            query = cls._query_to_vector(table, query, vector_column_name)
            return query, query_type
        elif query_type == "auto":
            if isinstance(query, (list, np.ndarray)):
                return query, "vector"
            else:
                conf = table.embedding_functions.get(vector_column_name)
                if conf is not None:
                    query = conf.function.compute_query_embeddings_with_retry(query)[0]
                    return query, "vector"
                else:
                    return query, "fts"
        else:
            raise ValueError(
                f"Invalid query_type, must be 'vector', 'fts', or 'auto': {query_type}"
            )

<<<<<<< HEAD
    @classmethod
    def _query_to_vector(cls, table, query, vector_column_name):
        if isinstance(query, (list, np.ndarray)):
            return query
        conf = table.embedding_functions.get(vector_column_name)
        if conf is not None:
            return conf.function.compute_query_embeddings_with_retry(query)[0]
        else:
            msg = f"No embedding function for {vector_column_name}"
            raise ValueError(msg)

    def __init__(self, table: "lancedb.table.Table"):
=======
    def __init__(self, table: "Table"):
>>>>>>> d012db24
        self._table = table
        self._limit = 10
        self._columns = None
        self._where = None
        self._with_row_id = False

    @deprecation.deprecated(
        deprecated_in="0.3.1",
        removed_in="0.4.0",
        current_version=__version__,
        details="Use to_pandas() instead",
    )
    def to_df(self) -> "pd.DataFrame":
        """
        *Deprecated alias for `to_pandas()`. Please use `to_pandas()` instead.*

        Execute the query and return the results as a pandas DataFrame.
        In addition to the selected columns, LanceDB also returns a vector
        and also the "_distance" column which is the distance between the query
        vector and the returned vector.
        """
        return self.to_pandas()

    def to_pandas(self, flatten: Optional[Union[int, bool]] = None) -> "pd.DataFrame":
        """
        Execute the query and return the results as a pandas DataFrame.
        In addition to the selected columns, LanceDB also returns a vector
        and also the "_distance" column which is the distance between the query
        vector and the returned vector.

        Parameters
        ----------
        flatten: Optional[Union[int, bool]]
            If flatten is True, flatten all nested columns.
            If flatten is an integer, flatten the nested columns up to the
            specified depth.
            If unspecified, do not flatten the nested columns.
        """
        tbl = self.to_arrow()
        if flatten is True:
            while True:
                tbl = tbl.flatten()
                # loop through all columns to check if there is any struct column
                if any(pa.types.is_struct(col.type) for col in tbl.schema):
                    continue
                else:
                    break
        elif isinstance(flatten, int):
            if flatten <= 0:
                raise ValueError(
                    "Please specify a positive integer for flatten or the boolean "
                    "value `True`"
                )
            while flatten > 0:
                tbl = tbl.flatten()
                flatten -= 1
        return tbl.to_pandas()

    @abstractmethod
    def to_arrow(self) -> pa.Table:
        """
        Execute the query and return the results as an
        [Apache Arrow Table](https://arrow.apache.org/docs/python/generated/pyarrow.Table.html#pyarrow.Table).

        In addition to the selected columns, LanceDB also returns a vector
        and also the "_distance" column which is the distance between the query
        vector and the returned vectors.
        """
        raise NotImplementedError

    def to_list(self) -> List[dict]:
        """
        Execute the query and return the results as a list of dictionaries.

        Each list entry is a dictionary with the selected column names as keys,
        or all table columns if `select` is not called. The vector and the "_distance"
        fields are returned whether or not they're explicitly selected.
        """
        return self.to_arrow().to_pylist()

    def to_pydantic(self, model: Type[LanceModel]) -> List[LanceModel]:
        """Return the table as a list of pydantic models.

        Parameters
        ----------
        model: Type[LanceModel]
            The pydantic model to use.

        Returns
        -------
        List[LanceModel]
        """
        return [
            model(**{k: v for k, v in row.items() if k in model.field_names()})
            for row in self.to_arrow().to_pylist()
        ]

    def to_polars(self) -> "pl.DataFrame":
        """
        Execute the query and return the results as a Polars DataFrame.
        In addition to the selected columns, LanceDB also returns a vector
        and also the "_distance" column which is the distance between the query
        vector and the returned vector.
        """
        import polars as pl

        return pl.from_arrow(self.to_arrow())

    def limit(self, limit: Union[int, None]) -> LanceQueryBuilder:
        """Set the maximum number of results to return.

        Parameters
        ----------
        limit: int
            The maximum number of results to return.
            By default the query is limited to the first 10.
            Call this method and pass 0, a negative value,
            or None to remove the limit.
            *WARNING* if you have a large dataset, removing
            the limit can potentially result in reading a
            large amount of data into memory and cause
            out of memory issues.

        Returns
        -------
        LanceQueryBuilder
            The LanceQueryBuilder object.
        """
        if limit is None or limit <= 0:
            self._limit = None
        else:
            self._limit = limit
        return self

    def select(self, columns: list) -> LanceQueryBuilder:
        """Set the columns to return.

        Parameters
        ----------
        columns: list
            The columns to return.

        Returns
        -------
        LanceQueryBuilder
            The LanceQueryBuilder object.
        """
        self._columns = columns
        return self

    def where(self, where: str, prefilter: bool = False) -> LanceQueryBuilder:
        """Set the where clause.

        Parameters
        ----------
        where: str
            The where clause which is a valid SQL where clause. See
            `Lance filter pushdown <https://lancedb.github.io/lance/read_and_write.html#filter-push-down>`_
            for valid SQL expressions.
        prefilter: bool, default False
            If True, apply the filter before vector search, otherwise the
            filter is applied on the result of vector search.
            This feature is **EXPERIMENTAL** and may be removed and modified
            without warning in the future.

        Returns
        -------
        LanceQueryBuilder
            The LanceQueryBuilder object.
        """
        self._where = where
        self._prefilter = prefilter
        return self

    def with_row_id(self, with_row_id: bool) -> LanceQueryBuilder:
        """Set whether to return row ids.

        Parameters
        ----------
        with_row_id: bool
            If True, return _rowid column in the results.

        Returns
        -------
        LanceQueryBuilder
            The LanceQueryBuilder object.
        """
        self._with_row_id = with_row_id
        return self


class LanceVectorQueryBuilder(LanceQueryBuilder):
    """
    Examples
    --------
    >>> import lancedb
    >>> data = [{"vector": [1.1, 1.2], "b": 2},
    ...         {"vector": [0.5, 1.3], "b": 4},
    ...         {"vector": [0.4, 0.4], "b": 6},
    ...         {"vector": [0.4, 0.4], "b": 10}]
    >>> db = lancedb.connect("./.lancedb")
    >>> table = db.create_table("my_table", data=data)
    >>> (table.search([0.4, 0.4])
    ...       .metric("cosine")
    ...       .where("b < 10")
    ...       .select(["b"])
    ...       .limit(2)
    ...       .to_pandas())
       b      vector  _distance
    0  6  [0.4, 0.4]        0.0
    """

    def __init__(
        self,
        table: "Table",
        query: Union[np.ndarray, list, "PIL.Image.Image"],
        vector_column: str = VECTOR_COLUMN_NAME,
    ):
        super().__init__(table)
        self._query = query
        self._metric = "L2"
        self._nprobes = 20
        self._refine_factor = None
        self._vector_column = vector_column
        self._prefilter = False

    def metric(self, metric: Literal["L2", "cosine"]) -> LanceVectorQueryBuilder:
        """Set the distance metric to use.

        Parameters
        ----------
        metric: "L2" or "cosine"
            The distance metric to use. By default "L2" is used.

        Returns
        -------
        LanceVectorQueryBuilder
            The LanceQueryBuilder object.
        """
        self._metric = metric
        return self

    def nprobes(self, nprobes: int) -> LanceVectorQueryBuilder:
        """Set the number of probes to use.

        Higher values will yield better recall (more likely to find vectors if
        they exist) at the expense of latency.

        See discussion in [Querying an ANN Index][querying-an-ann-index] for
        tuning advice.

        Parameters
        ----------
        nprobes: int
            The number of probes to use.

        Returns
        -------
        LanceVectorQueryBuilder
            The LanceQueryBuilder object.
        """
        self._nprobes = nprobes
        return self

    def refine_factor(self, refine_factor: int) -> LanceVectorQueryBuilder:
        """Set the refine factor to use, increasing the number of vectors sampled.

        As an example, a refine factor of 2 will sample 2x as many vectors as
        requested, re-ranks them, and returns the top half most relevant results.

        See discussion in [Querying an ANN Index][querying-an-ann-index] for
        tuning advice.

        Parameters
        ----------
        refine_factor: int
            The refine factor to use.

        Returns
        -------
        LanceVectorQueryBuilder
            The LanceQueryBuilder object.
        """
        self._refine_factor = refine_factor
        return self

    def to_arrow(self) -> pa.Table:
        """
        Execute the query and return the results as an
        [Apache Arrow Table](https://arrow.apache.org/docs/python/generated/pyarrow.Table.html#pyarrow.Table).

        In addition to the selected columns, LanceDB also returns a vector
        and also the "_distance" column which is the distance between the query
        vector and the returned vectors.
        """
        vector = self._query if isinstance(self._query, list) else self._query.tolist()
        if isinstance(vector[0], np.ndarray):
            vector = [v.tolist() for v in vector]
        query = Query(
            vector=vector,
            filter=self._where,
            prefilter=self._prefilter,
            k=self._limit,
            metric=self._metric,
            columns=self._columns,
            nprobes=self._nprobes,
            refine_factor=self._refine_factor,
            vector_column=self._vector_column,
            with_row_id=self._with_row_id,
        )
        return self._table._execute_query(query)

    def where(self, where: str, prefilter: bool = False) -> LanceVectorQueryBuilder:
        """Set the where clause.

        Parameters
        ----------
        where: str
            The where clause which is a valid SQL where clause. See
            `Lance filter pushdown <https://lancedb.github.io/lance/read_and_write.html#filter-push-down>`_
            for valid SQL expressions.
        prefilter: bool, default False
            If True, apply the filter before vector search, otherwise the
            filter is applied on the result of vector search.
            This feature is **EXPERIMENTAL** and may be removed and modified
            without warning in the future.

        Returns
        -------
        LanceQueryBuilder
            The LanceQueryBuilder object.
        """
        self._where = where
        self._prefilter = prefilter
        return self


class LanceFtsQueryBuilder(LanceQueryBuilder):
    """A builder for full text search for LanceDB."""

    def __init__(self, table: "Table", query: str):
        super().__init__(table)
        self._query = query
        self._phrase_query = False

    def phrase_query(self, phrase_query: bool = True) -> LanceFtsQueryBuilder:
        """Set whether to use phrase query.

        Parameters
        ----------
        phrase_query: bool, default True
            If True, then the query will be wrapped in quotes and
            double quotes replaced by single quotes.

        Returns
        -------
        LanceFtsQueryBuilder
            The LanceFtsQueryBuilder object.
        """
        self._phrase_query = phrase_query
        return self

    def to_arrow(self) -> pa.Table:
        try:
            import tantivy
        except ImportError:
            raise ImportError(
                "Please install tantivy-py `pip install tantivy@git+https://github.com/quickwit-oss/tantivy-py#164adc87e1a033117001cf70e38c82a53014d985` to use the full text search feature."  # noqa: E501
            )

        from .fts import search_index

        # get the index path
        index_path = self._table._get_fts_index_path()
        # check if the index exist
        if not Path(index_path).exists():
            raise FileNotFoundError(
                "Fts index does not exist. "
                "Please first call table.create_fts_index(['<field_names>']) to "
                "create the fts index."
            )
        # open the index
        index = tantivy.Index.open(index_path)
        # get the scores and doc ids
        query = self._query
        if self._phrase_query:
            query = query.replace('"', "'")
            query = f'"{query}"'
        row_ids, scores = search_index(index, query, self._limit)
        if len(row_ids) == 0:
            empty_schema = pa.schema([pa.field("score", pa.float32())])
            return pa.Table.from_pylist([], schema=empty_schema)
        scores = pa.array(scores)
        output_tbl = self._table.to_lance().take(row_ids, columns=self._columns)
        output_tbl = output_tbl.append_column("score", scores)

        if self._where is not None:
            try:
                # TODO would be great to have Substrait generate pyarrow compute
                # expressions or conversely have pyarrow support SQL expressions
                # using Substrait
                import duckdb

                output_tbl = (
                    duckdb.sql("SELECT * FROM output_tbl")
                    .filter(self._where)
                    .to_arrow_table()
                )
            except ImportError:
                import tempfile

                import lance

                # TODO Use "memory://" instead once that's supported
                with tempfile.TemporaryDirectory() as tmp:
                    ds = lance.write_dataset(output_tbl, tmp)
                    output_tbl = ds.to_table(filter=self._where)

        if self._with_row_id:
            row_ids = pa.array(row_ids)
            output_tbl = output_tbl.append_column("_rowid", row_ids)
        return output_tbl


class LanceEmptyQueryBuilder(LanceQueryBuilder):
    def to_arrow(self) -> pa.Table:
        ds = self._table.to_lance()
        return ds.to_table(
            columns=self._columns,
            filter=self._where,
            limit=self._limit,
        )


class LanceHybridQueryBuilder(LanceQueryBuilder):
    def __init__(self, table: "lancedb.table.Table", query: str, vector_column: str):
        super().__init__(table)
        self.validate()
        self._query = query
        self._fts_query = LanceFtsQueryBuilder(table, query)
        query = self._query_to_vector(table, query, vector_column)
        self._vector_query = LanceVectorQueryBuilder(table, query, vector_column)
        self._norm = "rank"
        self._reranker = LinearCombinationReranker(weight=0.7, fill=1.0)

    def validate(self):
        if self._table._get_fts_index_path() is None:
            raise ValueError(
                "Please create a full-text search index " "to perform hybrid search."
            )

    def to_arrow(self) -> pa.Table:
        with ThreadPoolExecutor() as executor:
            fts_future = executor.submit(self._fts_query.with_row_id(True).to_arrow)
            vector_future = executor.submit(
                self._vector_query.with_row_id(True).to_arrow
            )
            fts_results = fts_future.result()
            vector_results = vector_future.result()
        # rename the _distance column to _score for consistency
        vector_results = vector_results.rename_columns(
            [
                "_score" if name == "_distance" else name
                for name in vector_results.column_names
            ]
        )
        fts_results = fts_results.rename_columns(
            ["_score" if name == "score" else name for name in fts_results.column_names]
        )

        # convert to ranks first if needed
        if self._norm == "rank":
            vector_results = self._rank(vector_results)
            fts_results = self._rank(fts_results)
        # normalize the scores to be between 0 and 1, 0 being most relevant
        vector_results = self._normalize_scores(vector_results)
        # fts higher scores are more relevant, so invert them ie (1 - score)
        fts_results = self._normalize_scores(fts_results, invert=True)
        results = self._reranker.rerank_hybrid(self, vector_results, fts_results)
        if not isinstance(results, pa.Table):  # Enforce type
            raise TypeError(
                f"rerank_hybrid must return a pyarrow.Table, got {type(results)}"
            )

        if not self._with_row_id:
            results = results.drop(["_rowid"])
        return results

    def _rank(self, results: pa.Table, ascending: bool = True):
        if len(results) == 0:
            return results
        # Get the _score column from results
        scores = results.column("_score").to_numpy()
        sort_indices = np.argsort(scores)
        if not ascending:
            sort_indices = sort_indices[::-1]
        ranks = np.empty_like(sort_indices)
        ranks[sort_indices] = np.arange(len(scores)) + 1
        # replace the _score column with the ranks
        _score_idx = results.column_names.index("_score")
        results = results.set_column(
            _score_idx, "_score", pa.array(ranks, type=pa.float32())
        )
        return results

    def _normalize_scores(self, results: pa.Table, invert=False):
        if len(results) == 0:
            return results
        # Get the _score column from results
        scores = results.column("_score").to_numpy()
        # normalize the scores by subtracting the min and dividing by the max
        max, min = np.max(scores), np.min(scores)
        if np.isclose(max, min):
            rng = max
        else:
            rng = max - min
        scores = (scores - min) / rng
        if invert:
            scores = 1 - scores
        # replace the _score column with the ranks
        _score_idx = results.column_names.index("_score")
        results = results.set_column(
            _score_idx, "_score", pa.array(scores, type=pa.float32())
        )
        return results

    def rerank(
        self,
        normalize="score",
        reranker: Reranker = LinearCombinationReranker(weight=0.7, fill=1.0),
    ) -> LanceHybridQueryBuilder:
        """
        Rerank the hybrid search results using the specified reranker. The reranker
        must be an instance of Reranker class.

        Parameters
        ----------
        normalize: str, default "score"
            The method to normalize the scores. Can be "rank" or "score". If "rank",
            the scores are converted to ranks and then normalized. If "score", the
            scores are normalized directly.
        reranker: Reranker, default LinearCombinationReranker(weight=0.7, fill=1.0)
            The reranker to use. Must be an instance of Reranker class.

        Returns
        -------
        LanceHybridQueryBuilder
            The LanceHybridQueryBuilder object.
        """
        # TODO: Probably auto can be removed and score should be the default.
        if normalize not in ["auto", "rank", "score"]:
            raise ValueError("normalize must be 'auto', 'rank' or 'score'.")
        if reranker and not isinstance(reranker, Reranker):
            raise ValueError("reranker must be an instance of Reranker class.")

        self._norm = normalize
        self._reranker = reranker

        return self

    def limit(self, limit: int) -> LanceHybridQueryBuilder:
        self._vector_query.limit(limit)
        self._fts_query.limit(limit)
        return self

    def select(self, columns: list) -> LanceHybridQueryBuilder:
        self._vector_query.select(columns)
        self._fts_query.select(columns)
        return self

    def where(self, where: str, prefilter: bool = False) -> LanceHybridQueryBuilder:
        self._vector_query.where(where, prefilter=prefilter)
        self._fts_query.where(where)
        return self

    def metric(self, metric: Literal["L2", "cosine"]) -> LanceHybridQueryBuilder:
        self._vector_query.metric(metric)
        return self

    def nprobes(self, nprobes: int) -> LanceHybridQueryBuilder:
        self._vector_query.nprobes(nprobes)
        return self

    def refine_factor(self, refine_factor: int) -> LanceHybridQueryBuilder:
        self._vector_query.refine_factor(refine_factor)
        return self<|MERGE_RESOLUTION|>--- conflicted
+++ resolved
@@ -170,7 +170,6 @@
                 f"Invalid query_type, must be 'vector', 'fts', or 'auto': {query_type}"
             )
 
-<<<<<<< HEAD
     @classmethod
     def _query_to_vector(cls, table, query, vector_column_name):
         if isinstance(query, (list, np.ndarray)):
@@ -182,10 +181,8 @@
             msg = f"No embedding function for {vector_column_name}"
             raise ValueError(msg)
 
-    def __init__(self, table: "lancedb.table.Table"):
-=======
+
     def __init__(self, table: "Table"):
->>>>>>> d012db24
         self._table = table
         self._limit = 10
         self._columns = None
