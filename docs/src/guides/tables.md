 <a href="https://colab.research.google.com/github/lancedb/lancedb/blob/main/docs/src/notebooks/tables_guide.ipynb"><img src="https://colab.research.google.com/assets/colab-badge.svg" alt="Open In Colab"></a><br/>
A Table is a collection of Records in a LanceDB Database. You can follow along on colab!

## Creating a LanceDB Table

=== "Python"
    ### LanceDB Connection

    ```python
    import lancedb
    db = lancedb.connect("./.lancedb")
    ```

    LanceDB allows ingesting data from various sources - `dict`, `list[dict]`, `pd.DataFrame`, `pa.Table` or a `Iterator[pa.RecordBatch]`. Let's take a look at some of the these.

    ### From list of tuples or dictionaries

    ```python
    import lancedb

    db = lancedb.connect("./.lancedb")

    data = [{"vector": [1.1, 1.2], "lat": 45.5, "long": -122.7},
            {"vector": [0.2, 1.8], "lat": 40.1, "long": -74.1}]

    db.create_table("my_table", data)

    db["my_table"].head()
    ```

    !!! info "Note"
        If the table already exists, LanceDB will raise an error by default. If you want to overwrite the table, you can pass in mode="overwrite" to the createTable function.

        ```python
        db.create_table("name", data, mode="overwrite")
        ```


    ### From pandas DataFrame

    ```python
    import pandas as pd

    data = pd.DataFrame({
        "vector": [[1.1, 1.2, 1.3, 1.4], [0.2, 1.8, 0.4, 3.6]],
        "lat": [45.5, 40.1],
        "long": [-122.7, -74.1]
    })

    db.create_table("table2", data)

    db["table2"].head()
    ```
    !!! info "Note"
        Data is converted to Arrow before being written to disk. For maximum control over how data is saved, either provide the PyArrow schema to convert to or else provide a PyArrow Table directly.

    ```python
    custom_schema = pa.schema([
    pa.field("vector", pa.list_(pa.float32(), 4)),
    pa.field("lat", pa.float32()),
    pa.field("long", pa.float32())
    ])

    table = db.create_table("table3", data, schema=custom_schema)
    ```

    ### From PyArrow Tables
    You can also create LanceDB tables directly from pyarrow tables

    ```python
    table = pa.Table.from_arrays(
            [
                pa.array([[3.1, 4.1, 5.1, 6.1], [5.9, 26.5, 4.7, 32.8]],
                        pa.list_(pa.float32(), 4)),
                pa.array(["foo", "bar"]),
                pa.array([10.0, 20.0]),
            ],
            ["vector", "item", "price"],
        )

    db = lancedb.connect("db")

    tbl = db.create_table("test1", table)
    ```

    ### From Pydantic Models
    When you create an empty table without data, you must specify the table schema.
    LanceDB supports creating tables by specifying a pyarrow schema or a specialized
    pydantic model called `LanceModel`.

    For example, the following Content model specifies a table with 5 columns:
    movie_id, vector, genres, title, and imdb_id. When you create a table, you can
    pass the class as the value of the `schema` parameter to `create_table`.
    The `vector` column is a `Vector` type, which is a specialized pydantic type that
    can be configured with the vector dimensions. It is also important to note that
    LanceDB only understands subclasses of `lancedb.pydantic.LanceModel`
    (which itself derives from `pydantic.BaseModel`).

    ```python
    from lancedb.pydantic import Vector, LanceModel

    class Content(LanceModel):
        movie_id: int
        vector: Vector(128)
        genres: str
        title: str
        imdb_id: int

        @property
        def imdb_url(self) -> str:
            return f"https://www.imdb.com/title/tt{self.imdb_id}"

    import pyarrow as pa
    db = lancedb.connect("~/.lancedb")
    table_name = "movielens_small"
    table = db.create_table(table_name, schema=Content)
    ```

    ### Using Iterators / Writing Large Datasets

    It is recommended to use itertators to add large datasets in batches when creating your table in one go. This does not create multiple versions of your dataset unlike manually adding batches using `table.add()`

    LanceDB additionally supports pyarrow's `RecordBatch` Iterators or other generators producing supported data types.

    Here's an example using using `RecordBatch` iterator for creating tables.

    ```python
    import pyarrow as pa

    def make_batches():
        for i in range(5):
            yield pa.RecordBatch.from_arrays(
                [
                    pa.array([[3.1, 4.1, 5.1, 6.1], [5.9, 26.5, 4.7, 32.8]],
                            pa.list_(pa.float32(), 4)),
                    pa.array(["foo", "bar"]),
                    pa.array([10.0, 20.0]),
                ],
                ["vector", "item", "price"],
            )

    schema = pa.schema([
        pa.field("vector", pa.list_(pa.float32(), 4)),
        pa.field("item", pa.utf8()),
        pa.field("price", pa.float32()),
    ])

    db.create_table("table4", make_batches(), schema=schema)
    ```

    You can also use iterators of other types like Pandas dataframe or Pylists directly in the above example.

    ## Creating Empty Table
    You can also create empty tables in python. Initialize it with schema and later ingest data into it.

    ```python
    import lancedb
    import pyarrow as pa

    schema = pa.schema(
      [
          pa.field("vector", pa.list_(pa.float32(), 2)),
          pa.field("item", pa.string()),
          pa.field("price", pa.float32()),
      ])
    tbl = db.create_table("table5", schema=schema)
    data = [
        {"vector": [3.1, 4.1], "item": "foo", "price": 10.0},
        {"vector": [5.9, 26.5], "item": "bar", "price": 20.0},
    ]
    tbl.add(data=data)
    ```

    You can also use Pydantic to specify the schema

    ```python
    import lancedb
    from lancedb.pydantic import LanceModel, vector

    class Model(LanceModel):
          vector: Vector(2)

    tbl = db.create_table("table5", schema=Model.to_arrow_schema())
    ```

=== "Javascript/Typescript"

    ### VectorDB Connection

    ```javascript
    const lancedb = require("vectordb");

    const uri = "data/sample-lancedb";
    const db = await lancedb.connect(uri);
    ```

    ### Creating a Table

    You can create a LanceDB table in javascript using an array of records.

    ```javascript
    data
    const tb = await db.createTable("my_table",
                  data=[{"vector": [3.1, 4.1], "item": "foo", "price": 10.0},
                        {"vector": [5.9, 26.5], "item": "bar", "price": 20.0}])
    ```

    !!! info "Note"
    If the table already exists, LanceDB will raise an error by default. If you want to overwrite the table, you need to specify the `WriteMode` in the createTable function.

    ```javascript
    const table = await con.createTable(tableName, data, { writeMode: WriteMode.Overwrite })
    ```

## Open existing tables

If you forget the name of your table, you can always get a listing of all table names:


=== "Python"
    ### Get a list of existing Tables

    ```python
    print(db.table_names())
    ```
=== "Javascript/Typescript"

    ```javascript
    console.log(await db.tableNames());
    ```

Then, you can open any existing tables

=== "Python"

    ```python
    tbl = db.open_table("my_table")
    ```
=== "Javascript/Typescript"

    ```javascript
    const tbl = await db.openTable("my_table");
    ```

## Adding to a Table
After a table has been created, you can always add more data to it using

=== "Python"
    You can add any of the valid data structures accepted by LanceDB table, i.e, `dict`, `list[dict]`, `pd.DataFrame`, or a `Iterator[pa.RecordBatch]`. Here are some examples.

    ### Adding Pandas DataFrame

    ```python
    df = pd.DataFrame([{"vector": [1.3, 1.4], "item": "fizz", "price": 100.0},
                  {"vector": [9.5, 56.2], "item": "buzz", "price": 200.0}])
    tbl.add(df)
    ```

    You can also add a large dataset batch in one go using Iterator of any supported data types.

    ### Adding to table using Iterator

    ```python
    import pandas as pd

    def make_batches():
        for i in range(5):
            yield pd.DataFrame(
                {
                    "vector": [[3.1, 4.1], [1, 1]],
                    "item": ["foo", "bar"],
                    "price": [10.0, 20.0],
                })

    tbl.add(make_batches())
    ```

    The other arguments accepted:

    | Name | Type | Description | Default |
    |---|---|---|---|
    | data | DATA | The data to insert into the table. | required |
    | mode | str | The mode to use when writing the data. Valid values are "append" and "overwrite". | append |
    | on_bad_vectors | str | What to do if any of the vectors are not the same size or contains NaNs. One of "error", "drop", "fill". | drop |
    | fill value | float | The value to use when filling vectors: Only used if on_bad_vectors="fill". | 0.0 |


=== "Javascript/Typescript"

    ```javascript
    await tbl.add([{vector: [1.3, 1.4], item: "fizz", price: 100.0},
        {vector: [9.5, 56.2], item: "buzz", price: 200.0}])
    ```

## Deleting from a Table

Use the `delete()` method on tables to delete rows from a table. To choose which rows to delete, provide a filter that matches on the metadata columns. This can delete any number of rows that match the filter.

=== "Python"

    ```python
    tbl.delete('item = "fizz"')
    ```

    ### Deleting row with specific column value

    ```python
    import lancedb
    import pandas as pd

    data = pd.DataFrame({"x": [1, 2, 3], "vector": [[1, 2], [3, 4], [5, 6]]})
    db = lancedb.connect("./.lancedb")
    table = db.create_table("my_table", data)
    table.to_pandas()
    #   x      vector
    # 0  1  [1.0, 2.0]
    # 1  2  [3.0, 4.0]
    # 2  3  [5.0, 6.0]

    table.delete("x = 2")
    table.to_pandas()
    #   x      vector
    # 0  1  [1.0, 2.0]
    # 1  3  [5.0, 6.0]
    ```

    ### Delete from a list of values

    ```python
    to_remove = [1, 5]
    to_remove = ", ".join(str(v) for v in to_remove)

    table.delete(f"x IN ({to_remove})")
    table.to_pandas()
    #   x      vector
    # 0  3  [5.0, 6.0]
    ```

=== "Javascript/Typescript"

    ```javascript
    await tbl.delete('item = "fizz"')
    ```

    ### Deleting row with specific column value

    ```javascript
    const con = await lancedb.connect("./.lancedb")
    const data = [
      {id: 1, vector: [1, 2]},
      {id: 2, vector: [3, 4]},
      {id: 3, vector: [5, 6]},
    ];
    const tbl = await con.createTable("my_table", data)
    await tbl.delete("id = 2")
    await tbl.countRows() // Returns 2
    ```

    ### Delete from a list of values

    ```javascript
    const to_remove = [1, 5];
    await tbl.delete(`id IN (${to_remove.join(",")})`)
    await tbl.countRows() // Returns 1
    ```

### Updating a Table [Experimental]
EXPERIMENTAL: Update rows in the table (not threadsafe).

This can be used to update zero to all rows depending on how many rows match the where clause.

| Parameter | Type | Description |
|---|---|---|
| `where` | `str` | The SQL where clause to use when updating rows. For example, `'x = 2'` or `'x IN (1, 2, 3)'`. The filter must not be empty, or it will error. |
| `values` | `dict` | The values to update. The keys are the column names and the values are the values to set. |


=== "Python"

    ```python
    import lancedb
    import pandas as pd

    # Create a lancedb connection
    db = lancedb.connect("./.lancedb")

    # Create a table from a pandas DataFrame
    data = pd.DataFrame({"x": [1, 2, 3], "vector": [[1, 2], [3, 4], [5, 6]]})
    table = db.create_table("my_table", data)

    # Update the table where x = 2
    table.update(where="x = 2", values={"vector": [10, 10]})

    # Get the updated table as a pandas DataFrame
    df = table.to_pandas()

    # Print the DataFrame
    print(df)
    ```

    Output
    ```shell
        x  vector
    0  1  [1.0, 2.0]
    1  3  [5.0, 6.0]
    2  2  [10.0, 10.0]
    ```

<<<<<<< HEAD


=======
>>>>>>> db7bdefe
## What's Next?

Learn how to Query your tables and create indices<|MERGE_RESOLUTION|>--- conflicted
+++ resolved
@@ -406,11 +406,6 @@
     2  2  [10.0, 10.0]
     ```
 
-<<<<<<< HEAD
-
-
-=======
->>>>>>> db7bdefe
 ## What's Next?
 
 Learn how to Query your tables and create indices