--- conflicted
+++ resolved
@@ -1,11 +1,7 @@
  <a href="https://colab.research.google.com/github/lancedb/lancedb/blob/main/docs/src/notebooks/tables_guide.ipynb"><img src="https://colab.research.google.com/assets/colab-badge.svg" alt="Open In Colab"></a><br/>
-<<<<<<< HEAD
-A `Table` is a collection of Records in a LanceDB Database. The link to the notebook above shows how to perform CRUD operations on a LanceDB `Table`.
-=======
 A Table is a collection of Records in a LanceDB Database. Tables in Lance have a schema that defines the columns and their types. These schemas can include nested columns and can evolve over time.
 
 This guide will show how to create tables, insert data into them, and update the data. You can follow along on colab!
->>>>>>> ee0f0611
 
 ## Creating a LanceDB Table
 
